/*
 * Copyright 2013-2023, Seqera Labs
 *
 * Licensed under the Apache License, Version 2.0 (the "License");
 * you may not use this file except in compliance with the License.
 * You may obtain a copy of the License at
 *
 *     http://www.apache.org/licenses/LICENSE-2.0
 *
 * Unless required by applicable law or agreed to in writing, software
 * distributed under the License is distributed on an "AS IS" BASIS,
 * WITHOUT WARRANTIES OR CONDITIONS OF ANY KIND, either express or implied.
 * See the License for the specific language governing permissions and
 * limitations under the License.
 *
 */

package nextflow.plugin

import java.nio.file.Path
import java.nio.file.Paths

import groovy.transform.CompileStatic
import groovy.transform.Memoized
import groovy.util.logging.Slf4j
import io.micronaut.context.annotation.Context
import jakarta.inject.Singleton
import nextflow.SysEnv
import nextflow.extension.Bolts
import nextflow.extension.FilesEx
import org.pf4j.DefaultPluginManager
import org.pf4j.PluginManager
import org.pf4j.PluginState
import org.pf4j.PluginStateEvent
import org.pf4j.PluginStateListener
/**
 * Manage plugins installation and configuration
 * 
 * @author Paolo Di Tommaso <paolo.ditommaso@gmail.com>
 */
@Slf4j
@Context
@Singleton
@CompileStatic
class PluginsFacade implements PluginStateListener, PluginService {

    private static final String DEV_MODE = 'dev'
    private static final String PROD_MODE = 'prod'
    private Map<String,String> env = SysEnv.get()

    private String mode
    private Path root
    private PluginUpdater updater
    private CustomPluginManager manager
    private DefaultPlugins defaultPlugins = DefaultPlugins.INSTANCE
    private String indexUrl = Plugins.DEFAULT_PLUGINS_REPO
    private boolean embedded

    PluginsFacade() {
        mode = getPluginsMode()
        root = getPluginsDir()
        if( mode==DEV_MODE && root.toString()=='plugins' && !isRunningFromDistArchive() )
            root = detectPluginsDevRoot()
        System.setProperty('pf4j.mode', mode)
    }

    PluginsFacade(Path root, String mode=PROD_MODE) {
        this.mode = mode
        this.root = root
        System.setProperty('pf4j.mode', mode)
    }

    /**
     * Determine if it's running from a JAR archive
     * @return {@code true} if the code is running from a JAR artifact, {@code false} otherwise
     */
    protected String isRunningFromDistArchive() {
        final className = this.class.name.replace('.', '/');
        final classJar = this.class.getResource("/" + className + ".class").toString();
        return classJar.startsWith("jar:")
    }

    protected Path getPluginsDir() {
        final dir = env.get('NXF_PLUGINS_DIR')
        if( dir ) {
            log.trace "Detected NXF_PLUGINS_DIR=$dir"
            return Paths.get(dir)
        }
        else if( env.containsKey('NXF_HOME') ) {
            log.trace "Detected NXF_HOME - Using ${env.NXF_HOME}/plugins"
            return Paths.get(env.NXF_HOME, 'plugins')
        }
        else {
            log.trace "Using local plugins directory"
            return Paths.get('plugins')
        }
    }

    private boolean isNextflowDevRoot(File file) {
        file.name=='nextflow' && file.isDirectory() && new File(file, 'settings.gradle').isFile()
    }

    private Path pluginsDevRoot(File path) {
        // main project root
        if( isNextflowDevRoot(path) )
            return path.toPath().resolve('plugins')
        // when nextflow is included into another build, check the sibling directory
        if( new File(path,'settings.gradle').exists() && isNextflowDevRoot(path=new File(path,'../nextflow')) )
            return path.toPath().resolve('plugins')
        else
            return null
    }

    /**
     * Determine the development plugin root. This is required to
     * allow running unit tests for plugin projects importing the
     * nextflow core runtime.
     *
     * The nextflow main project is expected to be cloned into
     * a sibling directory respect to the plugin project
     *
     * @return The nextflow plugins project path in the local file system
     */
    protected Path detectPluginsDevRoot() {
        def file = new File('.').absoluteFile
        do {
            final root = pluginsDevRoot(file)
            if( root ) {
                log.debug "Detected dev plugins root: $root"
                return root
            }
            file = file.parentFile
        }
        while( file!=null )
        throw new IllegalStateException("Unable to detect local plugins root")
    }

    protected String getPluginsMode() {
        final mode = env.get('NXF_PLUGINS_MODE')
        if( mode ) {
            log.trace "Detected NXF_PLUGINS_MODE=$mode"
            return mode
        }
        else if( env.containsKey('NXF_HOME') ) {
            log.trace "Detected NXF_HOME - Using plugins mode=prod"
            return PROD_MODE
        }
        else {
            log.debug "Using dev plugins mode"
            return DEV_MODE
        }
    }

    protected boolean getPluginsDefault() {
        if( env.containsKey('NXF_PLUGINS_DEFAULT')) {
            log.trace "Detected NXF_PLUGINS_DEFAULT=$env.NXF_PLUGINS_DEFAULT"
            return env.NXF_PLUGINS_DEFAULT!='false'
        }
        else if( env.containsKey('NXF_HOME') ) {
            log.trace "Detected NXF_HOME - Using plugin defaults"
            return true
        }
        else {
            log.trace "Disabling plugin defaults"
            return false
        }
    }

    protected CustomPluginManager createManager(Path root) {
        final result = mode!=DEV_MODE ? new LocalPluginManager(root) : new DevPluginManager(root)
        result.addPluginStateListener(this)
        return result
    }

    protected PluginUpdater createUpdater(Path root, CustomPluginManager manager) {
        return ( mode!=DEV_MODE
                ? new PluginUpdater(manager, root, new URL(indexUrl))
                : new DevPluginUpdater(manager) )
    }

    @Override
    void pluginStateChanged(PluginStateEvent ev) {
        final err = ev.plugin.failedException
        final dsc = ev.plugin.descriptor
        if( err ) {
            throw new IllegalStateException("Unable to start plugin id=${dsc.pluginId} version=${dsc.version} -- cause: ${err.message ?: err}", err)
        }
    }

    @Override
    PluginManager getManager() { manager }

    void init(boolean embedded=false) {
        if( manager )
            throw new IllegalArgumentException("Plugin system already setup")

        log.debug "Setting up plugin manager > mode=${mode}; embedded=$embedded; plugins-dir=$root; core-plugins: ${defaultPlugins.toSortedString()}"
        // make sure plugins dir exists
        if( mode!=DEV_MODE && !FilesEx.mkdirs(root) )
            throw new IOException("Unable to create plugins dir: $root")

        this.manager = createManager(root)
        this.updater = createUpdater(root, manager)
        manager.loadPlugins()
        if( embedded ) {
            manager.startPlugins()
            this.embedded = embedded
        }
    }

    @Override
    synchronized void init(Path root, String mode, CustomPluginManager pluginManager) {
        if( manager )
            throw new IllegalArgumentException("Plugin system already setup")
        this.root = root
        this.mode = mode
        // setup plugin manager
        this.manager = pluginManager
        this.manager.addPluginStateListener(this)
        // setup the updater
        this.updater = createUpdater(root, manager)
        // load plugins
        manager.loadPlugins()
        if( embedded ) {
            manager.startPlugins()
            this.embedded = embedded
        }
    }

<<<<<<< HEAD
    @Override
    synchronized void setup(Map config = Collections.emptyMap()) {
        init()
        load(config)
    }

    @Override
=======
>>>>>>> e7a20aff
    void load(Map config) {
        if( !manager )
            throw new IllegalArgumentException("Plugin system has not been initialized")
        start(pluginsRequirement(config))
    }

    @Override
    synchronized void stop() {
        if( manager ) {
            manager.stopPlugins()
            manager = null
        }
    }

    /**
     * Return a list of extension matching the requested interface type
     *
     * @param type
     *      The request extension interface
     * @return
     *      The list of extensions matching the requested interface.
     */
    @Override
    <T> List<T> getExtensions(Class<T> type) {
        if( manager ) {
            return manager.getExtensions(type)
        }
        else {
            // this should only be used to load system extensions
            // i.e. included in the app class path not provided by
            // a plugin extension
            log.debug "Using Default plugin manager"
            return defaultManager().getExtensions(type)
        }
    }

    /**
     * Return a list of extension matching the requested interface type in a plugin
     *
     * @param type
     *      The request extension interface
     * @return
     *      The list of extensions matching the requested interface.
     */
    @Override
    <T> List<T> getExtensions(Class<T> type, String pluginId) {
        if( manager ) {
            return manager.getExtensions(type, pluginId)
        }
        else {
            return List.of()
        }
    }

    /**
     * Return a list of extension matching the requested type
     * ordered by a priority value. The element at the beginning
     * of the list (index 0) has higher priority
     *
     * @param type
     *      The request extension interface
     * @return
     *      The list of extensions matching the requested interface.
     *      The extension with higher priority appears first (lower index)
     */
    @Override
    <T> List<T> getPriorityExtensions(Class<T> type,String group=null) {
        def result = getExtensions(type)
        if( group )
            result = result.findAll(it -> group0(it)==group )
        return result.sort( it -> priority0(it) )
    }

    protected int priority0(Object it) {
        final annot = it.getClass().getAnnotation(Priority)
        return annot ? annot.value() : 0
    }

    protected String group0(Object it) {
        final annot = it.getClass().getAnnotation(Priority)
        return annot && annot.group() ? annot.group() : null
    }

    @Memoized
    private PluginManager defaultManager() {
        new DefaultPluginManager()
    }

    void start( String pluginId ) {
        if( isSelfContained() && defaultPlugins.hasPlugin(pluginId) ) {
            log.debug "Plugin 'start' is not required in self-contained mode -- ignoring for plugin: $pluginId"
            return
        }

        start(PluginSpec.parse(pluginId, defaultPlugins))
    }

    void start(PluginSpec plugin) {
        if( isSelfContained() && defaultPlugins.hasPlugin(plugin.id) ) {
            log.debug "Plugin 'start' is not required in self-contained mode -- ignoring for plugin: $plugin.id"
            return
        }

        updater.prepareAndStart(plugin.id, plugin.version)
    }

    void start(List<PluginSpec> specs) {
        for( PluginSpec it : specs ) {
            start(it)
        }
    }

    @Override
    boolean isStarted(String pluginId) {
        manager.getPlugin(pluginId)?.pluginState == PluginState.STARTED
    }

    /**
     * @return {@code true} when running in self-contained mode ie. the nextflow distribution
     * include also plugin libraries. When running is this mode, plugins should not be started
     * and cannot be updated. 
     */
    protected boolean isSelfContained() {
        return env.get('NXF_PACK')=='all' || embedded
    }

    protected List<PluginSpec> pluginsRequirement(Map config) {
        def specs = parseConf(config)
        if( isSelfContained() && specs ) {
            // custom plugins are not allowed for nextflow self-contained package
            log.warn "Nextflow self-contained distribution allows only core plugins -- User config plugins will be ignored: ${specs.join(',')}"
            return Collections.emptyList()
        }
        if( specs ) {
            log.debug "Plugins declared=$specs"
        }
        if( getPluginsDefault() ){
            final defSpecs = defaultPluginsConf(config)
            specs = mergePluginSpecs(specs, defSpecs)
            log.debug "Plugins default=$defSpecs"
        }

        // add tower plugin when config contains tower options
        if( (Bolts.navigate(config,'tower.enabled') || env.TOWER_ACCESS_TOKEN ) && !specs.find {it.id == 'nf-tower' } ) {
            specs << defaultPlugins.getPlugin('nf-tower')
        }
        if( (Bolts.navigate(config,'wave.enabled') || Bolts.navigate(config,'fusion.enabled')) && !specs.find {it.id == 'nf-wave' } ) {
            specs << defaultPlugins.getPlugin('nf-wave')
        }

        // add cloudcache plugin when cloudcache is enabled in the config
        if( Bolts.navigate(config, 'cloudcache.enabled')==true ) {
            specs << defaultPlugins.getPlugin('nf-cloudcache')
        }

        log.debug "Plugins resolved requirement=$specs"
        return specs
    }

    protected List<PluginSpec> defaultPluginsConf(Map config) {
        // retrieve the list from the env var
        final commaSepList = env.get('NXF_PLUGINS_DEFAULT')
        if( commaSepList && commaSepList !in ['true','false'] ) {
            // if the plugin id in the list does *not* contain the @version suffix, it picks the version
            // specified in the defaults list. Otherwise parse the provider id@version string to the corresponding spec
            return commaSepList
                    .tokenize(',')
                    .collect( it-> defaultPlugins.hasPlugin(it) ? defaultPlugins.getPlugin(it) : PluginSpec.parse(it) )
        }

        // infer from app config
        final plugins = new ArrayList<PluginSpec>()
        final workDir = config.workDir as String
        final bucketDir = config.bucketDir as String
        final executor = Bolts.navigate(config, 'process.executor')

        if( executor == 'awsbatch' || workDir?.startsWith('s3://') || bucketDir?.startsWith('s3://') || env.containsKey('NXF_ENABLE_AWS_SES') )
            plugins << defaultPlugins.getPlugin('nf-amazon')

        if( executor == 'google-lifesciences' || executor == 'google-batch' || workDir?.startsWith('gs://') || bucketDir?.startsWith('gs://')  )
            plugins << defaultPlugins.getPlugin('nf-google')

        if( executor == 'azurebatch' || workDir?.startsWith('az://') || bucketDir?.startsWith('az://') )
            plugins << defaultPlugins.getPlugin('nf-azure')

        if( Bolts.navigate(config, 'weblog.enabled'))
            plugins << new PluginSpec('nf-weblog')
            
        return plugins
    }

    /**
     * Lookup for plugins declared in the nextflow.config using the `plugins` scope
     *
     * @param config The nextflow config as a Map object
     * @return The list of declared plugins
     */
    protected List<PluginSpec> parseConf(Map config) {
        final pluginsConf = config.plugins as List<String>
        final result = new ArrayList( pluginsConf?.size() ?: 0 )
        if(pluginsConf) for( String it : pluginsConf ) {
            result.add( PluginSpec.parse(it, defaultPlugins) )
        }
        return result
    }

    @Override
    synchronized void pullPlugins(List<String> ids) {
        updater.pullPlugins(ids)
    }

    @Override
    boolean startIfMissing(String pluginId) {
        if( env.NXF_PLUGINS_DEFAULT == 'false' )
            return false
        if( isSelfContained() && defaultPlugins.hasPlugin(pluginId) )
            return false

        if( isStarted(pluginId) )
            return false

        synchronized (this) {
            if( isStarted(pluginId) )
                return false
            start(pluginId)
            return true
        }
    }

    /**
     * Merge two lists of plugin requirements
     *
     * @param configPlugins
     *      The list of plugins specified via the configuration file. This has higher priority
     * @param defaultPlugins
     *      The list of plugins specified via the environment
     * @return
     *      The list of plugins resulting from merging the two lists
     */
    protected List<PluginSpec> mergePluginSpecs(List<PluginSpec> configPlugins, List<PluginSpec> defaultPlugins) {
        final map = new LinkedHashMap<String,PluginSpec>(10)
        // add all plugins in the 'configPlugins' argument
        for( PluginSpec plugin : configPlugins ) {
            map.put(plugin.id, plugin)
        }
        // add the plugin in the 'defaultPlugins' argument
        // if the map already contains the plugin,
        // override it only if it does not specify a version
        for( PluginSpec plugin : defaultPlugins ) {
            if( !map[plugin.id] || !map[plugin.id].version ) {
                map.put(plugin.id, plugin)
            }
        }
        return new ArrayList<PluginSpec>(map.values())
    }
}<|MERGE_RESOLUTION|>--- conflicted
+++ resolved
@@ -227,16 +227,6 @@
         }
     }
 
-<<<<<<< HEAD
-    @Override
-    synchronized void setup(Map config = Collections.emptyMap()) {
-        init()
-        load(config)
-    }
-
-    @Override
-=======
->>>>>>> e7a20aff
     void load(Map config) {
         if( !manager )
             throw new IllegalArgumentException("Plugin system has not been initialized")
