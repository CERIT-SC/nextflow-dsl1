/*
 * Copyright 2020-2022, Seqera Labs
 * Copyright 2013-2019, Centre for Genomic Regulation (CRG)
 *
 * Licensed under the Apache License, Version 2.0 (the "License");
 * you may not use this file except in compliance with the License.
 * You may obtain a copy of the License at
 *
 *     http://www.apache.org/licenses/LICENSE-2.0
 *
 * Unless required by applicable law or agreed to in writing, software
 * distributed under the License is distributed on an "AS IS" BASIS,
 * WITHOUT WARRANTIES OR CONDITIONS OF ANY KIND, either express or implied.
 * See the License for the specific language governing permissions and
 * limitations under the License.
 */

package nextflow.k8s

import nextflow.Const
import nextflow.k8s.client.ClientConfig
import nextflow.k8s.model.PodEnv
import nextflow.k8s.model.PodSecurityContext
import nextflow.k8s.model.PodVolumeClaim
import nextflow.util.Duration
import spock.lang.Specification
/**
 *
 * @author Paolo Di Tommaso <paolo.ditommaso@gmail.com>
 */
class K8sConfigTest extends Specification {

    def 'should create config object' () {

        when:
        def cfg = new K8sConfig()
        then:
        cfg.getNamespace() == null
        cfg.getServiceAccount() == null
        !cfg.getDebug().getYaml()

        when:
        cfg = new K8sConfig( namespace:'foo', serviceAccount: 'bar', debug: [yaml: true] )
        then:
        cfg.getNamespace() == 'foo'
        cfg.getServiceAccount() == 'bar'
        cfg.getDebug().getYaml()
        cfg.debug.yaml

    }

    def 'should set cleanup' () {
        given:
        K8sConfig cfg

        when:
        cfg = new K8sConfig()
        then: 'it should return true when missing value'
        cfg.getCleanup()

        when:
        cfg = new K8sConfig()
        then: 'it should return false specified as default'
        !cfg.getCleanup(false)

        when:
        cfg = new K8sConfig(cleanup:false)
        then: 'it should return false'
        !cfg.getCleanup()

        when:
        cfg = new K8sConfig(cleanup:'false')
        then: 'it should return false'
        !cfg.getCleanup()

        when:
        cfg = new K8sConfig(cleanup:true)
        then: 'it should return true'
        cfg.getCleanup()

        when:
        cfg = new K8sConfig(cleanup:'true')
        then: 'it should return true'
        cfg.getCleanup()

        when:
        cfg = new K8sConfig(cleanup:true)
        then: 'the default value should be ignored'
        cfg.getCleanup(false)

        when:
        cfg = new K8sConfig(cleanup:'true')
        then: 'the default value should be ignored'
        cfg.getCleanup(false)
    }

    def 'should create config with storage claims' () {

        when:
        def cfg = new K8sConfig(storageClaimName: 'pvc-1')
        then:
        cfg.getStorageClaimName() == 'pvc-1'
        cfg.getStorageMountPath() == '/workspace'
        cfg.getPodOptions().getVolumeClaims() == [ new PodVolumeClaim('pvc-1', '/workspace') ] as Set

        when:
        cfg = new K8sConfig([
                storageClaimName: 'pvc-2',
                storageMountPath: '/data',
                pod: [  [volumeClaim:'foo', mountPath: '/here'],
                        [volumeClaim: 'bar', mountPath: '/there']] ])
        then:
        cfg.getStorageClaimName() == 'pvc-2'
        cfg.getStorageMountPath() == '/data'
        cfg.getPodOptions().getVolumeClaims() == [
                new PodVolumeClaim('pvc-2', '/data'),
                new PodVolumeClaim('foo', '/here'),
                new PodVolumeClaim('bar', '/there')
        ] as Set


        when:
        cfg = new K8sConfig(storageClaimName: 'pvc-3', storageMountPath: '/some/path', storageSubPath: '/bar')
        then:
        cfg.getStorageClaimName() == 'pvc-3'
        cfg.getStorageMountPath() == '/some/path'
        cfg.getStorageSubPath() == '/bar'
        cfg.getPodOptions().getVolumeClaims() == [ new PodVolumeClaim('pvc-3', '/some/path', '/bar') ] as Set

    }

    def 'should create client config' () {

        given:
        def CONFIG = [namespace: 'this', serviceAccount: 'that', client: [server: 'http://foo']]

        when:
        def config = new K8sConfig(CONFIG)
        def client = config.getClient()
        then:
        client.server == 'http://foo'
        client.namespace == 'this'
        client.serviceAccount == 'that'
        client.httpConnectTimeout == null // testing default null
        client.httpReadTimeout == null // testing default null
        client.maxErrorRetry == 4

    }

    def 'should set maxErrorRetry' () {
        given:
<<<<<<< HEAD
        def CONFIG = [maxErrorRetry: 10]
=======
        def CONFIG = [maxErrorRetry: 10, namespace: 'this', serviceAccount: 'that', client: [server: 'http://foo']]
>>>>>>> d64eeffc

        when:
        def config = new K8sConfig(CONFIG)
        def client = config.getClient()
        then:
        client.maxErrorRetry == 10
    }

    def 'should create client config with http request timeouts' () {

        given:
        def CONFIG = [
                namespace: 'this',
                serviceAccount: 'that',
                client: [server: 'http://foo'],
                httpReadTimeout: '20s',
                httpConnectTimeout: '25s' ]

        when:
        def config = new K8sConfig(CONFIG)
        def client = config.getClient()
        then:
        client.server == 'http://foo'
        client.namespace == 'this'
        client.serviceAccount == 'that'
        client.httpConnectTimeout == Duration.of('25s')
        client.httpReadTimeout == Duration.of('20s')

    }

    def 'should create client config with discovery' () {

        given:
        def CONTEXT = 'pizza'
        def CONFIG = [context: CONTEXT]
        K8sConfig config = Spy(K8sConfig, constructorArgs: [ CONFIG ])

        when:
        def client = config.getClient()
        then:
        1 * config.clientDiscovery(CONTEXT) >> new ClientConfig(namespace: 'foo', server: 'bar')
        client.server == 'bar'
        client.namespace == 'foo'

    }

    def 'should get nextflow image name' () {

        when:
        def cfg = new K8sConfig()
        then:
        cfg.getNextflowImageName() ==  "nextflow/nextflow:${Const.APP_VER}"

        when:
        cfg = new K8sConfig(nextflow: [image: 'foo/bar:1.0'])
        then:
        cfg.getNextflowImageName() == 'foo/bar:1.0'

    }

    def 'should get autoMountHostPaths' () {

        when:
        def cfg = new K8sConfig()
        then:
        !cfg.getAutoMountHostPaths()

        when:
        cfg = new K8sConfig(autoMountHostPaths: true)
        then:
        cfg.getAutoMountHostPaths()

        when:
        cfg = new K8sConfig(autoMountHostPaths: 'true')
        then:
        cfg.getAutoMountHostPaths()

        when:
        cfg = new K8sConfig(autoMountHostPaths: false)
        then:
        !cfg.getAutoMountHostPaths()

        when:
        cfg = new K8sConfig(autoMountHostPaths: 'false')
        then:
        !cfg.getAutoMountHostPaths()
    }


    def 'should get podOptions' () {

        when:
        def cfg = new K8sConfig()
        def opts = cfg.getPodOptions()
        then:
        opts.envVars == [] as Set
        opts.mountSecrets == [] as Set
        opts.mountConfigMaps == [] as Set
        opts.volumeClaims == [] as Set


        when:
        opts = new K8sConfig(pod: [ [pullPolicy: 'Always'], [env: 'HELLO', value: 'WORLD'] ]).getPodOptions()
        then:
        opts.getImagePullPolicy() == 'Always'
        opts.getEnvVars() == [ PodEnv.value('HELLO','WORLD') ] as Set
    }

    def 'should return user name' () {

        when:
        def cfg = new K8sConfig()
        then:
        cfg.getUserName() == System.properties.get('user.name')

        when:
        cfg = new K8sConfig(userName: 'foo')
        then:
        cfg.getUserName() == 'foo'
    }

    def 'should return user dir' () {
        when:
        def cfg = new K8sConfig()
        then:
        cfg.getLaunchDir() == '/workspace/' + System.properties.get('user.name')

        when:
        cfg = new K8sConfig(storageMountPath: '/this/path', userName: 'foo')
        then:
        cfg.getLaunchDir() == '/this/path/foo'

        when:
        cfg = new K8sConfig(storageMountPath: '/this/path', userName: 'foo', launchDir: '/my/path')
        then:
        cfg.getLaunchDir() == '/my/path'

    }

    def 'should return work dir' () {
        when:
        def cfg = new K8sConfig()
        then:
        cfg.getWorkDir() == "/workspace/${System.properties.get('user.name')}/work"

        when:
        cfg = new K8sConfig(launchDir: '/my/dir')
        then:
        cfg.getWorkDir() == "/my/dir/work"

        when:
        cfg = new K8sConfig(launchDir: '/my/dir', workDir: '/the/wor/dir')
        then:
        cfg.getWorkDir() == "/the/wor/dir"
    }

    def 'should return project dir' () {
        when:
        def cfg = new K8sConfig()
        then:
        cfg.getProjectDir() == '/workspace/projects'

        when:
        cfg = new K8sConfig(storageMountPath: '/foo')
        then:
        cfg.getProjectDir() == '/foo/projects'

        when:
        cfg = new K8sConfig(storageMountPath: '/foo', projectDir: '/my/project/dir')
        then:
        cfg.getProjectDir() == '/my/project/dir'
    }

    def 'should return storage dir' () {

        when:
        def cfg = new K8sConfig()
        then:
        cfg.getStorageMountPath() == '/workspace'

        when:
        cfg = new K8sConfig(storageMountPath: '/mnt/there')
        then:
        cfg.getStorageMountPath() == '/mnt/there'

    }

    def 'should return compute resource type' () {

        when:
        def cfg = new K8sConfig()
        then:
        !cfg.useJobResource()

        when:
        cfg = new K8sConfig(computeResourceType: 'Job')
        then:
        cfg.useJobResource()

    }

    def 'should return storage claim name' () {
        when:
        def cfg = new K8sConfig()
        then:
        cfg.getStorageClaimName() == null

        when:
        cfg = new K8sConfig(storageClaimName: 'xxx')
        then:
        cfg.getStorageClaimName() == 'xxx'
    }

    def 'should create k8s config with one volume claim' () {

        when:
        def cfg = new K8sConfig( pod: [runAsUser: 1000] )
        then:
        cfg.getPodOptions().getSecurityContext() == new PodSecurityContext(1000)
        cfg.getPodOptions().getVolumeClaims().size() == 0

        when:
        cfg = new K8sConfig( pod: [volumeClaim: 'nf-0001', mountPath: '/workspace'] )
        then:
        cfg.getPodOptions().getSecurityContext() == null
        cfg.getPodOptions().getVolumeClaims() == [new PodVolumeClaim('nf-0001', '/workspace')] as Set


        when:
        cfg = new K8sConfig( pod: [
                [runAsUser: 1000],
                [volumeClaim: 'nf-0001', mountPath: '/workspace'],
                [volumeClaim: 'nf-0002', mountPath: '/data', subPath: '/home']
        ])
        then:
        cfg.getPodOptions().getSecurityContext() == new PodSecurityContext(1000)
        cfg.getPodOptions().getVolumeClaims() == [
                    new PodVolumeClaim('nf-0001', '/workspace'),
                    new PodVolumeClaim('nf-0002', '/data', '/home')
        ] as Set
        
    }


    def 'should set the sec context'( ) {

        given:
        def ctx = [runAsUser: 500, fsGroup: 200, allowPrivilegeEscalation: true, seLinuxOptions: [level: "s0:c123,c456"]]

        when:
        def cfg = new K8sConfig( runAsUser: 500 )
        then:
        cfg.getPodOptions().getSecurityContext() == new PodSecurityContext(500)

        when:
        cfg = new K8sConfig( securityContext: ctx )
        then:
        cfg.getPodOptions().getSecurityContext() == new PodSecurityContext(ctx)

    }

    def 'should set env and sec context' () {
        given:
        def ctx = [
                [env: 'NXF_FUSION_BUCKETS', value: 's3://nextflow-ci'],
                [securityContext: [privileged: true]]]

        when:
        def cfg = new K8sConfig( pod: ctx )
        then:
        cfg.getPodOptions().getEnvVars().first() == PodEnv.value('NXF_FUSION_BUCKETS', 's3://nextflow-ci')
        cfg.getPodOptions().getSecurityContext().toSpec() == [privileged:true]

    }

    def 'should set the image pull policy' () {
        when:
        def cfg = new K8sConfig( pullPolicy: 'always' )
        then:
        cfg.getPodOptions().getImagePullPolicy() == 'always'
    }

    def 'should set preserve entrypoint setting'( ) {

        when:
        def cfg = new K8sConfig([:])
        then:
        !cfg.entrypointOverride()

        when:
        cfg = new K8sConfig( entrypointOverride: true )
        then:
        cfg.entrypointOverride()

    }

    def 'should set debug.yaml' () {
        when:
        def cfg = new K8sConfig( debug: [yaml: 'true'] )
        then:
        cfg.getDebug().getYaml()

        when:
        cfg = new K8sConfig( debug: [yaml: true] )
        then:
        cfg.getDebug().getYaml()

        when:
        cfg = new K8sConfig( debug: [yaml: 'false'] )
        then:
        !cfg.getDebug().getYaml()

        when:
        cfg = new K8sConfig( debug: [yaml: false] )
        then:
        !cfg.getDebug().getYaml()

        when:
        cfg = new K8sConfig( debug: null )
        then:
        !cfg.getDebug().getYaml()

        when:
        cfg = new K8sConfig( debug: [:] )
        then:
        !cfg.getDebug().getYaml()

        when:
        cfg = new K8sConfig( null )
        then:
        !cfg.getDebug().getYaml()
    }
  
    def 'should set fetchNodeName' () {
        when:
        def cfg = new K8sConfig( fetchNodeName: 'true' )
        then:
        cfg.fetchNodeName() == true

        when:
        cfg = new K8sConfig( fetchNodeName: true )
        then:
        cfg.fetchNodeName() == true

        when:
        cfg = new K8sConfig( fetchNodeName: 'false' )
        then:
        cfg.fetchNodeName() == false

        when:
        cfg = new K8sConfig( fetchNodeName: false )
        then:
        cfg.fetchNodeName() == false

        when:
        cfg = new K8sConfig()
        then:
        cfg.fetchNodeName() == false
    }
}<|MERGE_RESOLUTION|>--- conflicted
+++ resolved
@@ -149,11 +149,7 @@
 
     def 'should set maxErrorRetry' () {
         given:
-<<<<<<< HEAD
-        def CONFIG = [maxErrorRetry: 10]
-=======
         def CONFIG = [maxErrorRetry: 10, namespace: 'this', serviceAccount: 'that', client: [server: 'http://foo']]
->>>>>>> d64eeffc
 
         when:
         def config = new K8sConfig(CONFIG)
