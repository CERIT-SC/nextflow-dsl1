/*
 * Copyright 2013-2023, Seqera Labs
 *
 * Licensed under the Apache License, Version 2.0 (the "License");
 * you may not use this file except in compliance with the License.
 * You may obtain a copy of the License at
 *
 *     http://www.apache.org/licenses/LICENSE-2.0
 *
 * Unless required by applicable law or agreed to in writing, software
 * distributed under the License is distributed on an "AS IS" BASIS,
 * WITHOUT WARRANTIES OR CONDITIONS OF ANY KIND, either express or implied.
 * See the License for the specific language governing permissions and
 * limitations under the License.
 */

package nextflow.container

import groovy.transform.CompileStatic
import groovy.util.logging.Slf4j
import nextflow.SysEnv

/**
 * Implements a builder for Singularity containerisation
 *
 * see http://singularity.lbl.gov
 *
 * @author Paolo Di Tommaso <paolo.ditommaso@gmail.com>
 */
@CompileStatic
@Slf4j
class SingularityBuilder extends ContainerBuilder<SingularityBuilder> {

    private boolean autoMounts

    private boolean homeMount

    private boolean newPidNamespace

    private String runCmd0

    private Boolean oci

    private Boolean compat

    SingularityBuilder(String name) {
        this.image = name
        this.homeMount = defaultHomeMount()
        this.autoMounts = defaultAutoMounts()
        this.newPidNamespace = defaultNewPidNamespace()
        this.runCmd0 = defaultRunCommand()
    }

    private boolean defaultHomeMount() {
        SysEnv.get("NXF_${getBinaryName().toUpperCase()}_HOME_MOUNT", 'false').toString() == 'true'
    }

    private boolean defaultNewPidNamespace() {
        SysEnv.get("NXF_${getBinaryName().toUpperCase()}_NEW_PID_NAMESPACE", 'true').toString() == 'true'
    }

    private boolean defaultAutoMounts() {
        SysEnv.get("NXF_${getBinaryName().toUpperCase()}_AUTO_MOUNTS", 'true').toString() == 'true'
    }

    private String defaultRunCommand() {
        final result = SysEnv.get("NXF_${getBinaryName().toUpperCase()}_RUN_COMMAND", 'exec')
        if( result !in ['run','exec'] )
            throw new IllegalArgumentException("Invalid singularity launch command '$result' - it should be either 'run' or 'exec'")
        return result
    }

    protected String getBinaryName() { 'singularity' }

    @Override
    SingularityBuilder params(Map params) {

        if( params.containsKey('temp') )
            this.temp = params.temp

        if( params.containsKey('entry') )
            this.entryPoint = params.entry

        if( params.containsKey('engineOptions') )
            addEngineOptions(params.engineOptions.toString())

        if( params.containsKey('runOptions') )
            addRunOptions(params.runOptions.toString())

        if( params.autoMounts!=null )
            autoMounts = params.autoMounts.toString() == 'true'

        if( params.newPidNamespace!=null )
            newPidNamespace = params.newPidNamespace.toString() == 'true'

        if( params.containsKey('readOnlyInputs') )
            this.readOnlyInputs = params.readOnlyInputs?.toString() == 'true'

        if( params.oci!=null )
            oci = params.oci.toString() == 'true'

        if( params.compat!=null )
            compat = params.compat.toString() == 'true'
        
        return this
    }

    @Override
    SingularityBuilder addRunOptions(String str) {
        super.addRunOptions(str)
    }

    @Override
    SingularityBuilder build(StringBuilder result) {

        result << 'set +u; env - PATH="$PATH" '

        appendEnv(result)

        result << getBinaryName() << ' '

        if( engineOptions )
            result << engineOptions.join(' ') << ' '

        result << runCmd0 << ' '

        if( !homeMount )
            result << '--no-home '

        if( newPidNamespace ) //&& !oci )
            result << '--pid '

        if( oci != null )
            result << (oci ? '--oci ' : '--no-oci ')

<<<<<<< HEAD
        if( oci )
=======
        if( oci && compat != null )
>>>>>>> d7e99326
            result << (compat ? '--compat ' : '--no-compat ')
        
        if( autoMounts ) {
            makeVolumes(mounts, result)
        }

        if( runOptions )
            result << runOptions.join(' ') << ' '

        result << image

        runCommand = result.toString()

        return this
    }

    protected String composeVolumePath( String path, boolean readOnly = false ) {
        def result = "-B ${escape(path)}"
        if( readOnly )
            result += ":${escape(path)}:ro"
        return result
    }

    @Override
    protected CharSequence appendEnv(StringBuilder result) {
        makeEnv('TMP',result) .append(' ')
        makeEnv('TMPDIR',result) .append(' ')
        // add magic variables required by singularity to run in OCI-mode
        if( oci ) {
            result .append('${XDG_RUNTIME_DIR:+XDG_RUNTIME_DIR="$XDG_RUNTIME_DIR"} ')
            result .append('${DBUS_SESSION_BUS_ADDRESS:+DBUS_SESSION_BUS_ADDRESS="$DBUS_SESSION_BUS_ADDRESS"} ')
        }
        super.appendEnv(result)
    }

    protected String prefixEnv(String key) {
        final PREFIX = getBinaryName().toUpperCase()
        if( key.startsWith(PREFIX+'_') )
            return key
        if( key.startsWith(PREFIX+'ENV_') )
            return key
        return PREFIX+'ENV_'+key
    }

    protected String quoteValue(String env) {
        if( !env )
            return env
        final p=env.indexOf('=')
        return p==-1 ? quoteValue0(env) : env.substring(0,p) + '=' + quoteValue0(env.substring(p+1))
    }

    private String quoteValue0(String value) {
        if( !value )
            return value
        if( value.startsWith('"') && value.endsWith('"') )
            return value
        if( value.startsWith("'") && value.endsWith("'") )
            return value
        return '"'  + value + '"'
    }

    @Override
    protected StringBuilder makeEnv( env, StringBuilder result = new StringBuilder() ) {

        if( env instanceof Map ) {
            int index=0
            for( Map.Entry entry : env.entrySet() ) {
                if( index++ ) result << ' '
                result << "${prefixEnv(entry.key.toString())}=\"${entry.value}\""
            }
        }
        else if( env instanceof String && env.contains('=') ) {
            result << prefixEnv(quoteValue(env))
        }
        else if( env instanceof String ) {
            result << "\${$env:+${prefixEnv(env)}=\"\$$env\"}"
        }
        else if( env ) {
            throw new IllegalArgumentException("Not a valid environment value: $env [${env.getClass().name}]")
        }

        return result
    }

    String getEnvExports() {
        def result = new StringBuilder()
        for( def entry : env ) {
            makeEnv(entry, result)
        }
        return result.toString()
    }

    @Override
    String getRunCommand(String launcher) {
        if( !runCommand )
            throw new IllegalStateException("Missing `runCommand` -- make sure `build` method has been invoked")

        if( launcher ) {
            def result = getRunCommand()
            result += entryPoint ? " $entryPoint -c \"cd \$PWD; $launcher\"" : " $launcher"
            return result
        }
        return getRunCommand() + ' ' + launcher
    }

}<|MERGE_RESOLUTION|>--- conflicted
+++ resolved
@@ -133,11 +133,7 @@
         if( oci != null )
             result << (oci ? '--oci ' : '--no-oci ')
 
-<<<<<<< HEAD
-        if( oci )
-=======
         if( oci && compat != null )
->>>>>>> d7e99326
             result << (compat ? '--compat ' : '--no-compat ')
         
         if( autoMounts ) {
