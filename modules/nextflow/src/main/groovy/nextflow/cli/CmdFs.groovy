/*
 * Copyright 2013-2024, Seqera Labs
 *
 * Licensed under the Apache License, Version 2.0 (the "License");
 * you may not use this file except in compliance with the License.
 * You may obtain a copy of the License at
 *
 *     http://www.apache.org/licenses/LICENSE-2.0
 *
 * Unless required by applicable law or agreed to in writing, software
 * distributed under the License is distributed on an "AS IS" BASIS,
 * WITHOUT WARRANTIES OR CONDITIONS OF ANY KIND, either express or implied.
 * See the License for the specific language governing permissions and
 * limitations under the License.
 */

package nextflow.cli

import static nextflow.file.FileHelper.toCanonicalPath

import java.nio.charset.Charset
import java.nio.file.Files
import java.nio.file.Path
import java.nio.file.Paths
import java.nio.file.attribute.BasicFileAttributes

import com.beust.jcommander.Parameter
import com.beust.jcommander.Parameters
import groovy.transform.CompileStatic
import groovy.util.logging.Slf4j
import nextflow.Global
import nextflow.Session
import nextflow.config.ConfigBuilder
import nextflow.exception.AbortOperationException
import nextflow.extension.FilesEx
import nextflow.file.FileHelper
import nextflow.file.FilePatternSplitter
import nextflow.plugin.Plugins
/**
 * Implements `fs` command
 *
 * @author Paolo Di Tommaso <paolo.ditommaso@gmail.com>
 */
@CompileStatic
@Slf4j
class CmdFs {

    static final public NAME = 'fs'

    enum Command {
        COPY,
        MOVE,
        LIST,
        CAT,
        REMOVE,
        STAT
    }

    interface Options {
        CliOptions getLauncherOptions()
    }

    @Parameters(commandDescription = 'Perform basic filesystem operations')
    static class V1 extends CmdBase implements UsageAware, Options {

        trait SubCmd {
            abstract int getArity()

            abstract String getName()

            abstract String getDescription()

            abstract Command getCommand()

            String usage() {
                "Usage: nextflow fs ${name} " + (arity==1 ? "<path>" : "source_file target_file")
            }
        }

        static class CmdCopy implements SubCmd {
            @Override
            int getArity() { 2 }

            @Override
            String getName() { 'cp' }

            @Override
            String getDescription() { 'Copy a file' }

            @Override
            Command getCommand() { Command.COPY }
        }

        static class CmdMove implements SubCmd {
            @Override
            int getArity() { 2 }

            @Override
            String getName() { 'mv' }

            @Override
            String getDescription() { 'Move a file' }

            @Override
            Command getCommand() { Command.MOVE }
        }

        static class CmdList implements SubCmd {
            @Override
            int getArity() { 1 }

            @Override
            String getDescription() { 'List the content of a folder' }

            @Override
            String getName() { 'ls' }

            @Override
            Command getCommand() { Command.LIST }
        }

        static class CmdCat implements SubCmd {
            @Override
            int getArity() { 1 }

            @Override
            String getName() { 'cat' }

            @Override
            String getDescription() { 'Print a file to the stdout' }

            @Override
            Command getCommand() { Command.CAT }
        }

        static class CmdRemove implements SubCmd {
            @Override
            int getArity() { 1 }

            @Override
            String getName() { 'rm' }

            @Override
            String getDescription() { 'Remove a file' }

            @Override
            Command getCommand() { Command.REMOVE }
        }

        static class CmdStat implements SubCmd {
            @Override
            int getArity() { 1 }

            @Override
            String getName() { 'stat' }

            @Override
            String getDescription() { 'Print file metadata' }

            @Override
            Command getCommand() { Command.STAT }
        }

        private List<SubCmd> commands = (List<SubCmd>)[
            new CmdCopy(),
            new CmdMove(),
            new CmdList(),
            new CmdCat(),
            new CmdRemove(),
            new CmdStat()
        ]

        @Parameter
        List<String> args = []

        @Override
        CliOptions getLauncherOptions() {
            launcher.options
        }

        @Override
        String getName() {
            return NAME
        }

        @Override
        void run() {
            if( !args ) {
                usage()
                return
            }

            final cmd = findCmd(args[0])
            if( !cmd ) {
                throw new AbortOperationException("Unknown file system command: `$cmd`")
            }

            if( args.size() - 1 != cmd.getArity() )
                throw new AbortOperationException(cmd.usage())

            new CmdFs(this).run(cmd.getCommand(), args.drop(1))
        }

        private SubCmd findCmd( String name ) {
            commands.find { it.name == name }
        }

        /**
         * Print the command usage help
         */
        void usage() {
            usage(args)
        }

        /**
         * Print the command usage help
         *
         * @param args The arguments as entered by the user
         */
        void usage(List<String> args) {

            def result = []
            if( !args ) {
                result << 'Usage: nextflow fs <command> [args]'
                result << ''
                result << 'Commands:'
                commands.each {
                    result << "  ${it.name}\t${it.description}"
                }
                result << ''
                println result.join('\n').toString()
            }
            else {
                def sub = findCmd(args[0])
                if( sub )
                    println sub.usage()
                else {
                    throw new AbortOperationException("Unknown fs sub-command: ${args[0]}")
                }
            }
        }

    }

    @Delegate
    private Options options

    CmdFs(Options options) {
        this.options = options
    }

    private Session createSession() {
        // create the config
        final config = new ConfigBuilder()
                .setOptions(getLauncherOptions())
                .setBaseDir(Paths.get('.'))
                .build()

        return new Session(config)
    }

<<<<<<< HEAD
    void run(Command command, List<String> args) {
        Plugins.setup()
=======
    @Override
    void run() {
        if( !args ) {
            usage()
            return
        }

        Plugins.init()
>>>>>>> 5e2ce9ed
        final session = createSession()
        try {
            run0(command, args)
        }
        finally {
            try {
                session.destroy()
                Global.cleanUp()
                Plugins.stop()
            } catch (Throwable t) {
                log.warn "Unexpected error while destroying the session object - cause: ${t.message}"
            }
        }
    }

    private void run0(Command command, List<String> args) {
        switch( command ) {
            case COPY:
                traverse(args[0]) { Path path -> copy(path, args[1] as Path) }
                break
            case MOVE:
                traverse(args[0]) { Path path -> move(path, args[1] as Path) }
                break
            case LIST:
                traverse(args[0]) { Path path -> list(path) }
                break
            case CAT:
                traverse(args[0]) { Path path -> cat(path) }
                break
            case REMOVE:
                traverse(args[0]) { Path path -> remove(path) }
                break
            case STAT:
                traverse(args[0]) { Path path -> stat(path) }
                break
        }
    }

    private void traverse( String source, Closure op ) {

        // if it isn't a glob pattern simply return it a normalized absolute Path object
        def splitter = FilePatternSplitter.glob().parse(source)
        if( splitter.isPattern() ) {
            final scheme = splitter.scheme
            final target = scheme ? "$scheme://$splitter.parent" : splitter.parent
            final folder = toCanonicalPath(target)
            final pattern = splitter.fileName

            def opts = [:]
            opts.type = 'any'

            FileHelper.visitFiles(opts, folder, pattern, op)
        }
        else {
            def normalised = splitter.strip(source)
            op.call(FileHelper.asPath(normalised))
        }

    }

    void copy(Path source, Path target) {
        FilesEx.copyTo(source, target)
    }

    void move(Path source, Path target) {
        FilesEx.moveTo(source, target)
    }

    void list(Path source) {
        println source.name
    }

    void cat(Path source) {
        String line
        def reader = Files.newBufferedReader(source, Charset.defaultCharset())
        while( line = reader.readLine() )
            println line
    }

    void remove(Path source) {
        Files.isDirectory(source) ? FilesEx.deleteDir(source) : FilesEx.delete(source)
    }

    void stat(Path source) {
        try {
            final attr = Files.readAttributes(source, BasicFileAttributes)
            print """\
                name          : ${source.name}
                size          : ${attr.size()}
                is directory  : ${attr.isDirectory()}
                last modified : ${attr.lastModifiedTime() ?: '-'}
                creation time : ${attr.creationTime() ?: '-'}                    
                """.stripIndent()
        }
        catch (IOException e) {
            log.warn "Unable to read attributes for file: ${source.toUriString()} - cause: $e.message", e
        }
    }

}<|MERGE_RESOLUTION|>--- conflicted
+++ resolved
@@ -259,19 +259,8 @@
         return new Session(config)
     }
 
-<<<<<<< HEAD
     void run(Command command, List<String> args) {
-        Plugins.setup()
-=======
-    @Override
-    void run() {
-        if( !args ) {
-            usage()
-            return
-        }
-
         Plugins.init()
->>>>>>> 5e2ce9ed
         final session = createSession()
         try {
             run0(command, args)
