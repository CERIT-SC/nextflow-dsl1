--- conflicted
+++ resolved
@@ -25,12 +25,9 @@
 import java.nio.file.NoSuchFileException
 import java.nio.file.Path
 import java.nio.file.PathMatcher
-<<<<<<< HEAD
 import java.nio.file.SimpleFileVisitor
 import java.nio.file.attribute.BasicFileAttributes
-=======
 import java.time.temporal.ChronoUnit
->>>>>>> e2e60814
 import java.util.concurrent.ExecutorService
 
 import dev.failsafe.Failsafe
@@ -371,21 +368,13 @@
 
     protected void safeProcessPath(Path source, Path target) {
         try {
-<<<<<<< HEAD
-            processPath(source, target)
-        }
-        catch( Throwable e ) {
-            log.warn "Failed to publish file: ${source.toUriString()}; to: ${target.toUriString()} [${mode.toString().toLowerCase()}] -- See log file for details", e
-            if( NF.strictMode || failOnError ) {
-=======
-            retryableProcessFile(source, target)
+            retryableProcessPath(source, target)
         }
         catch( Throwable e ) {
             final msg =  "Failed to publish file: ${source.toUriString()}; to: ${target.toUriString()} [${mode.toString().toLowerCase()}] -- See log file for details"
             final shouldFail = NF.strictMode || failOnError
             if( shouldFail ) {
                 log.error(msg,e)
->>>>>>> e2e60814
                 session?.abort(e)
             }
             else
@@ -393,39 +382,12 @@
         }
     }
 
-<<<<<<< HEAD
-    protected void processPath(Path source, Path target) {
-
-        // publish each file in the directory tree
-        if( Files.isDirectory(source) )
-            Files.walkFileTree(source, new SimpleFileVisitor<Path>() {
-                FileVisitResult visitFile(Path sourceFile, BasicFileAttributes attrs) {
-                    final targetFile = target.resolve(source.relativize(sourceFile).toString())
-                    processFile(sourceFile, targetFile)
-                    FileVisitResult.CONTINUE
-                }
-            })
-
-        // otherwise publish file directly
-        else
-            processFile(source, target)
-    }
-
-    protected void processFile( Path source, Path destination ) {
-
-        // resolve Fusion symlink if applicable
-        if( FusionHelper.isFusionEnabled(session) ) {
-            final inputs = getTaskInputs()
-            if( source.name in inputs )
-                source = resolveFusionLink(inputs[source.name])
-=======
-    protected void retryableProcessFile(Path source, Path target) {
+    protected void retryableProcessPath(Path source, Path target) {
         final listener = new EventListener<ExecutionAttemptedEvent>() {
             @Override
             void accept(ExecutionAttemptedEvent event) throws Throwable {
                 log.debug "Failed to publish file: ${source.toUriString()}; to: ${target.toUriString()} [${mode.toString().toLowerCase()}] -- attempt: ${event.attemptCount}; reason: ${event.lastFailure.message}"
             }
->>>>>>> e2e60814
         }
         final retryPolicy = RetryPolicy.builder()
             .handle(Exception)
@@ -436,7 +398,26 @@
             .build()
         Failsafe
             .with( retryPolicy )
-            .get({it-> processFile(source, target)})
+            .get { it-> processPath(source, target) }
+    }
+
+    protected void processPath(Path source, Path target) {
+
+        // publish each file in the directory tree
+        if( Files.isDirectory(source) ) {
+            Files.walkFileTree(source, new SimpleFileVisitor<Path>() {
+                FileVisitResult visitFile(Path sourceFile, BasicFileAttributes attrs) {
+                    final targetFile = target.resolve(source.relativize(sourceFile).toString())
+                    processFile(sourceFile, targetFile)
+                    FileVisitResult.CONTINUE
+                }
+            })
+        }
+
+        // otherwise publish file directly
+        else {
+            processFile(source, target)
+        }
     }
 
     protected void processFile( Path source, Path destination ) {
