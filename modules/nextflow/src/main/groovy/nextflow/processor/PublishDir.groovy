/*
 * Copyright 2013-2023, Seqera Labs
 *
 * Licensed under the Apache License, Version 2.0 (the "License");
 * you may not use this file except in compliance with the License.
 * You may obtain a copy of the License at
 *
 *     http://www.apache.org/licenses/LICENSE-2.0
 *
 * Unless required by applicable law or agreed to in writing, software
 * distributed under the License is distributed on an "AS IS" BASIS,
 * WITHOUT WARRANTIES OR CONDITIONS OF ANY KIND, either express or implied.
 * See the License for the specific language governing permissions and
 * limitations under the License.
 */

package nextflow.processor

import java.nio.file.FileAlreadyExistsException
import java.nio.file.FileSystem
import java.nio.file.FileSystems
import java.nio.file.FileVisitResult
import java.nio.file.Files
import java.nio.file.LinkOption
import java.nio.file.NoSuchFileException
import java.nio.file.Path
import java.nio.file.PathMatcher
import java.nio.file.SimpleFileVisitor
import java.nio.file.attribute.BasicFileAttributes
import java.util.concurrent.ExecutorService
import java.util.regex.Pattern

import groovy.transform.CompileDynamic
import groovy.transform.CompileStatic
import groovy.transform.EqualsAndHashCode
import groovy.transform.Memoized
import groovy.transform.PackageScope
import groovy.transform.ToString
import groovy.util.logging.Slf4j
import nextflow.Global
import nextflow.NF
import nextflow.Session
import nextflow.extension.FilesEx
import nextflow.file.FileHelper
import nextflow.file.TagAwareFile
import nextflow.fusion.FusionHelper
import nextflow.util.PathTrie
/**
 * Implements the {@code publishDir} directory. It create links or copies the output
 * files of a given task to a user specified directory.
 *
 * @author Paolo Di Tommaso <paolo.ditommaso@gmail.com>
 */
@Slf4j
@ToString
@EqualsAndHashCode
@CompileStatic
class PublishDir {

    final static private Pattern FUSION_PATH_REGEX = ~/^\/fusion\/([^\/]+)\/(.*)/

    enum Mode { SYMLINK, LINK, COPY, MOVE, COPY_NO_FOLLOW, RELLINK }

    private Map<Path,Boolean> makeCache = new HashMap<>()

    private Session session = Global.session as Session

    /**
     * The target path where create the links or copy the output files
     */
    Path path

    /**
     * Whenever overwrite existing files
     */
    Boolean overwrite

    /**
     * The publish {@link Mode}
     */
    Mode mode

    /**
     * A glob file pattern to filter the files to be published
     */
    String pattern

    /**
     * SaveAs closure. Allows the dynamically definition of published file names
     */
    Closure saveAs

    /**
     * Enable disable publish rule
     */
    boolean enabled = true

    /**
     * Trow an exception in case publish fails
     */
    boolean failOnError = false

    /**
     * Tags to be associated to the target file
     */
    private def tags

    /**
     * The content type of the file. Currently only supported by AWS S3.
     * This can be either a MIME type content type string or a Boolean value
     */
    private contentType

    /**
     * The storage class to be used for the target file.
     * Currently only supported by AWS S3.
     */
    private String storageClass

    private PathMatcher matcher

    private FileSystem sourceFileSystem

    private Path sourceDir

    private String stageInMode

    private boolean nullPathWarn

    private TaskRun task

    @Lazy
    private ExecutorService threadPool = { session.publishDirExecutorService() }()

    protected String getTaskName() {
        return task?.getName()
    }

    protected Map<String,Path> getTaskInputs() {
        return task ? task.getInputFilesMap() : Map.<String,Path>of()
    }

    void setPath( def value ) {
        final resolved = value instanceof Closure ? value.call() : value
        if( resolved instanceof String || resolved instanceof GString )
            nullPathWarn = checkNull(resolved.toString())
        this.path = FileHelper.toCanonicalPath(resolved)
    }

    void setMode( String str ) {
        this.mode = str == 'copyNoFollow' ? Mode.COPY_NO_FOLLOW : str.toUpperCase() as Mode
    }

    void setMode( Mode mode )  {
        this.mode = mode
    }

    static @PackageScope Map<String,String> resolveTags( tags ) {
        def result = tags instanceof Closure
                ? tags.call()
                : tags

        if( result instanceof Map<String,String> )
            return result

        throw new IllegalArgumentException("Invalid publishDir tags attribute: $tags")
    }

    @PackageScope boolean checkNull(String str) {
        ( str =~ /\bnull\b/  ).find()
    }

    /**
     * Object factory method
     *
     * @param params
     *      When the {@code obj} is a {@link Path} or a {@link String} object it is
     *      interpreted as the target path. Otherwise a {@link Map} object matching the class properties
     *      can be specified.
     *
     * @return An instance of {@link PublishDir} class
     */
    @CompileDynamic
    static PublishDir create( Map params ) {
        assert params

        def result = new PublishDir()
        if( params.path )
            result.path = params.path

        if( params.mode )
            result.mode = params.mode

        if( params.pattern )
            result.pattern = params.pattern

        if( params.overwrite != null )
            result.overwrite = Boolean.parseBoolean(params.overwrite.toString())

        if( params.saveAs )
            result.saveAs = (Closure) params.saveAs

        if( params.enabled != null )
            result.enabled = Boolean.parseBoolean(params.enabled.toString())

        if( params.failOnError != null )
            result.failOnError = Boolean.parseBoolean(params.failOnError.toString())

        if( params.tags != null )
            result.tags = params.tags

        if( params.contentType instanceof Boolean )
            result.contentType = params.contentType
        else if( params.contentType )
            result.contentType = params.contentType as String

        if( params.storageClass )
            result.storageClass = params.storageClass as String

        return result
    }

    protected void apply0(Set<Path> files) {
        assert path

        createPublishDir()
        validatePublishMode()

        /*
         * when the publishing is using links, create them in process
         * otherwise copy and moving file can take a lot of time, thus
         * apply the operation using an external thread
         */
        final inProcess = mode == Mode.LINK || mode == Mode.SYMLINK || mode == Mode.RELLINK

        if( pattern ) {
            this.matcher = FileHelper.getPathMatcherFor("glob:${pattern}", sourceFileSystem)
        }

        /*
         * iterate over the file parameter and publish each single file
         */
        for( Path value : dedupPaths(files) ) {
            apply1(value, inProcess)
        }
    }

    /**
     * Find out only path not overlapping each other using prefix tree.
     * This is require to avoid copy multiple times the same files, when
     * the output declares both directory and files nested in the same directory.
     *
     * See also https://github.com/nextflow-io/nextflow/issues/2177
     *
     * @param files A collection of files. NOTE: MUST be local files. Remote file scheme e.g. S# is not supported
     * @return
     */
    protected List<Path> dedupPaths(Collection<Path> files) {
        if( !files )
            return Collections.emptyList()
        final trie = new PathTrie()
        for( Path it : files )
            trie.add(it)
        // convert to paths
        final result = new ArrayList()
        for( String it : trie.traverse() ) {
            result.add( FileHelper.asPath(it) )
        }
        return result
    }

    void apply( Set<Path> files, Path sourceDir ) {
        if( !files || !enabled )
            return
        this.sourceDir = sourceDir
        this.sourceFileSystem = sourceDir ? sourceDir.fileSystem : null
        apply0(files)
    }

    /**
     * Apply the publishing process to the specified {@link TaskRun} instance
     *
     * @param files Set of output files
     * @param task The task whose output need to be published
     */
    void apply( Set<Path> files, TaskRun task ) {

        if( !files || !enabled )
            return

        if( !path )
            throw new IllegalStateException("Target path for directive publishDir cannot be null")

        if( nullPathWarn )
            log.warn "Process `$task.processor.name` publishDir path contains a variable with a null value"

        this.sourceDir = task.targetDir
        this.sourceFileSystem = sourceDir.fileSystem
        this.stageInMode = task.config.stageInMode
        this.task = task

        apply0(files)
    }

    protected void apply1(Path source, boolean inProcess ) {

        def target = sourceDir ? sourceDir.relativize(source) : source.getFileName()
        if( matcher && !matcher.matches(target) ) {
            // skip not matching file
            return
        }

        if( saveAs && !(target=saveAs.call(target.toString()))) {
            // skip this file
            return
        }

        final destination = resolveDestination(target)

        // apply tags
        if( this.tags!=null && destination instanceof TagAwareFile ) {
            destination.setTags( resolveTags(this.tags) )
        }
        // apply content type
        if( contentType && destination instanceof TagAwareFile ) {
            final String type = this.contentType instanceof Boolean
                    ? Files.probeContentType(source)
                    : this.contentType.toString()
            destination.setContentType(type)
        }
        // storage class
        if( storageClass && destination instanceof TagAwareFile ) {
            destination.setStorageClass(storageClass)
        }

        if( inProcess ) {
            safeProcessPath(source, destination)
        }
        else {
            threadPool.submit({ safeProcessPath(source, destination) } as Runnable)
        }

    }

    protected Path resolveDestination(target) {

        if( target instanceof Path ) {
            if( target.isAbsolute() ) {
                return (Path)target
            }
            // note: convert to a string to avoid `ProviderMismatchException` when the
            // destination `path` is not a unix file system
            return path.resolve(target.toString())
        }

        if( target instanceof CharSequence ) {
            return path.resolve(target.toString())
        }

        throw new IllegalArgumentException("Not a valid publish target path: `$target` [${target?.class?.name}]")
    }

<<<<<<< HEAD
    @CompileStatic
    protected void safeProcessPath(Path source, Path target) {
=======
    protected void safeProcessFile(Path source, Path target) {
>>>>>>> 279c410b
        try {
            processPath(source, target)
        }
        catch( Throwable e ) {
            log.warn "Failed to publish file: ${source.toUriString()}; to: ${target.toUriString()} [${mode.toString().toLowerCase()}] -- See log file for details", e
            if( NF.strictMode || failOnError){
                session?.abort(e)
            }
        }
    }

<<<<<<< HEAD
    @CompileStatic
    protected void processPath( Path source, Path target ) {

        // publish each file in the directory tree
        if( Files.isDirectory(source) )
            Files.walkFileTree(source, new SimpleFileVisitor<Path>() {
                FileVisitResult visitFile(Path sourceFile, BasicFileAttributes attrs) {
                    final targetFile = target.resolve(source.relativize(sourceFile))
                    processFile(sourceFile, targetFile)
                    FileVisitResult.CONTINUE
                }
            })

        // otherwise publish file directly
        else
            processFile(source, target)
    }

    @CompileStatic
=======
>>>>>>> 279c410b
    protected void processFile( Path source, Path destination ) {

        // resolve Fusion symlink if applicable
        if( FusionHelper.isFusionEnabled(session) ) {
            final inputs = getTaskInputs()
            if( source.name in inputs )
                source = resolveFusionLink(inputs[source.name])
        }

        // create target dirs if required
        makeDirs(destination.parent)

        try {
            processFileImpl(source, destination)
        }
        catch( FileAlreadyExistsException e ) {
            if( checkIsSameRealPath(source, destination) )
                return 
            // make sure destination and source does not overlap
            // see https://github.com/nextflow-io/nextflow/issues/2177
            if( checkSourcePathConflicts(destination))
                return
            
            if( overwrite ) {
                FileHelper.deletePath(destination)
                processFileImpl(source, destination)
            }
        }

        notifyFilePublish(destination, source)
    }

    /**
     * Resolve a Fusion symlink by following the .fusion.symlinks
     * file in the task directory until the original file is reached.
     *
     * @param file
     */
    protected Path resolveFusionLink(Path file) {
        while( file.name in getFusionLinks(file.parent) )
            file = file.text.replaceFirst(FUSION_PATH_REGEX) { _, scheme, path -> "${scheme}://${path}" } as Path
        return file
    }

    @Memoized
    protected List<String> getFusionLinks(Path workDir) {
        try {
            final file = workDir.resolve('.fusion.symlinks')
            return file.text.tokenize('\n')
        }
        catch( NoSuchFileException e ) {
            return List.of()
        }
    }

    private String real0(Path p) {
        try {
            // resolve symlink if it's file in the default (posix) file system
            return p.fileSystem == FileSystems.default
                    ? p.toRealPath().toString()
                    : p.toUriString()
        }
        catch (NoSuchFileException e) {
            return p.toString()
        }
        catch (Exception e) {
            log.warn "Unable to determine real path for '$p'"
            return p.toString()
        }
    }

    protected boolean checkIsSameRealPath(Path source, Path target) {
        if( !isSymlinkMode() || source.fileSystem!=target.fileSystem )
            return false

        final t1 = real0(target)
        final s1 = real0(source)
        final result = s1 == t1
        log.trace "Skipping publishDir since source and target real paths are the same - target=$target; real=$t1"
        return result
    }

    protected boolean checkSourcePathConflicts(Path target) {
        if( !isSymlinkMode() || sourceDir.fileSystem!=target.fileSystem )
            return false

        final t1 = real0(target)
        final s1 = real0(sourceDir)
        if( t1.startsWith(s1) ) {
            def msg = "Refusing to publish file since destination path conflicts with the task work directory!"
            def name0 = getTaskName()
            if( name0 )
                msg += "\n- offending task  : $name0"
            msg += "\n- offending file  : $target"
            if( t1 != target.toString() )
                msg += "\n- real destination: $t1"
            msg += "\n- task directory  : $s1"
            log.warn1(msg)
            return true
        }
        return false
    }

    protected boolean isSymlinkMode() {
        return !mode || mode == Mode.SYMLINK || mode == Mode.RELLINK
    }

    protected void processFileImpl( Path source, Path destination ) {
        log.trace "publishing file: $source -[$mode]-> $destination"

        if( !mode || mode == Mode.SYMLINK ) {
            Files.createSymbolicLink(destination, source)
        }
        else if( mode == Mode.RELLINK ) {
            def sourceRelative = destination.getParent().relativize(source)
            Files.createSymbolicLink(destination, sourceRelative)
        }
        else if( mode == Mode.LINK ) {
            FilesEx.mklink(source, [hard:true], destination)
        }
        else if( mode == Mode.MOVE ) {
            FileHelper.movePath(source, destination)
        }
        else if( mode == Mode.COPY ) {
            FileHelper.copyPath(source, destination)
        }
        else if( mode == Mode.COPY_NO_FOLLOW ) {
            FileHelper.copyPath(source, destination, LinkOption.NOFOLLOW_LINKS)
        }
        else {
            throw new IllegalArgumentException("Unknown file publish mode: ${mode}")
        }
    }

    protected void createPublishDir() {
        try {
            makeDirs(path)
        }
        catch( Throwable e ) {
            throw new IllegalStateException("Failed to create publish directory: ${path.toUriString()}", e)
        }
    }

    protected void makeDirs(Path dir) {
        if( !dir || makeCache.containsKey(dir) )
            return

        try {
            Files.createDirectories(dir)
        }
        catch( FileAlreadyExistsException e ) {
            // ignore
        }
        finally {
            makeCache.put(dir,true)
        }
    }

    /*
     * That valid publish mode has been selected
     * Note: link and symlinks are not allowed across different file system
     */
    @PackageScope
    void validatePublishMode() {
        if( log.isTraceEnabled() )
            log.trace "Publish path: ${path.toUriString()}; notMatchSourceFs=${sourceFileSystem && sourceFileSystem != path.fileSystem}; notMatchDefaultFs=${path.fileSystem != FileSystems.default}; isFusionFs=${path.toString().startsWith('/fusion/s3/')}"
        if( (sourceFileSystem && sourceFileSystem != path.fileSystem) || path.fileSystem != FileSystems.default || path.toString().startsWith('/fusion/s3/') ) {
            if( !mode ) {
                mode = Mode.COPY
            }
            else if( mode == Mode.SYMLINK || mode == Mode.LINK || mode == Mode.RELLINK ) {
                log.warn1("Cannot use mode `${mode.toString().toLowerCase()}` to publish files to path: $path -- Using mode `copy` instead", firstOnly:true)
                mode = Mode.COPY
            }
        }

        if( !mode ) {
            mode = stageInMode=='rellink' ? Mode.RELLINK : Mode.SYMLINK
        }
    }

    protected void notifyFilePublish(Path destination, Path source=null) {
        session.notifyFilePublish(destination, source)
    }

}<|MERGE_RESOLUTION|>--- conflicted
+++ resolved
@@ -360,12 +360,7 @@
         throw new IllegalArgumentException("Not a valid publish target path: `$target` [${target?.class?.name}]")
     }
 
-<<<<<<< HEAD
-    @CompileStatic
     protected void safeProcessPath(Path source, Path target) {
-=======
-    protected void safeProcessFile(Path source, Path target) {
->>>>>>> 279c410b
         try {
             processPath(source, target)
         }
@@ -377,8 +372,6 @@
         }
     }
 
-<<<<<<< HEAD
-    @CompileStatic
     protected void processPath( Path source, Path target ) {
 
         // publish each file in the directory tree
@@ -396,9 +389,6 @@
             processFile(source, target)
     }
 
-    @CompileStatic
-=======
->>>>>>> 279c410b
     protected void processFile( Path source, Path destination ) {
 
         // resolve Fusion symlink if applicable
