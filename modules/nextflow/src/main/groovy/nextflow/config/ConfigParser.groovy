/*
 * Copyright 2013-2024, Seqera Labs
 *
 * Licensed under the Apache License, Version 2.0 (the "License");
 * you may not use this file except in compliance with the License.
 * You may obtain a copy of the License at
 *
 *     http://www.apache.org/licenses/LICENSE-2.0
 *
 * Unless required by applicable law or agreed to in writing, software
 * distributed under the License is distributed on an "AS IS" BASIS,
 * WITHOUT WARRANTIES OR CONDITIONS OF ANY KIND, either express or implied.
 * See the License for the specific language governing permissions and
 * limitations under the License.
 */

package nextflow.config

import java.nio.file.Path

/**
 * Interface for Nextflow config parsers.
 *
 * @author Ben Sherman <bentshermann@gmail.com>
 */
<<<<<<< HEAD
interface ConfigParser {
=======
class ConfigParser {
    private static final ENVIRONMENTS_METHOD = 'environments'

    private Map bindingVars = [:]
    private Map paramVars = [:]

    private final Map<String, List<String>> conditionValues = [:]
    private final Stack<Map<String, ConfigObject>> conditionalBlocks = new Stack<Map<String,ConfigObject>>()
    private final Set<String> conditionalNames = new HashSet<>()
    private final Set<String> profileNames = new HashSet<>()

    private boolean ignoreIncludes

    private boolean renderClosureAsString

    private boolean stripSecrets

    private Grengine grengine

    ConfigParser() {
        this('')
    }
>>>>>>> 308d5a5e

    /**
     * Toggle whether config include statements should be ignored.
     *
<<<<<<< HEAD
     * @param value
=======
     * @return The set of profile names.
     */
    Set<String> getProfileNames() { profileNames }

    private Grengine getGrengine() {
        if( grengine ) {
            return grengine
        }

        // set the required base script
        def config = new CompilerConfiguration()
        config.scriptBaseClass = ConfigBase.class.name
        if( stripSecrets )
            config.addCompilationCustomizers(new ASTTransformationCustomizer(StripSecretsXform))
        def params = [:]
        if( renderClosureAsString )
            params.put('renderClosureAsString', true)
        config.addCompilationCustomizers(new ASTTransformationCustomizer(params, ConfigTransform))
        config.addCompilationCustomizers(new ASTTransformationCustomizer(NextflowXform))
        //  add implicit types
        def importCustomizer = new ImportCustomizer()
        importCustomizer.addImports( Duration.name )
        importCustomizer.addImports( MemoryUnit.name )
        config.addCompilationCustomizers(importCustomizer)
        grengine = new Grengine(config)
    }

    ConfigParser setRenderClosureAsString(boolean value) {
        this.renderClosureAsString = value
        return this
    }

    ConfigParser setStripSecrets(boolean value) {
        this.stripSecrets = value
        return this
    }

    /**
     * Sets any additional variables that should be placed into the binding when evaluating Config scripts
>>>>>>> 308d5a5e
     */
    ConfigParser setIgnoreIncludes(boolean value)

    /**
     * Toggle whether to render the source code of closures.
     *
     * @param value
     */
    ConfigParser setRenderClosureAsString(boolean value)

    /**
     * Toggle whether to raise an error if a missing property is accessed.
     *
     * @param value
     */
    ConfigParser setStrict(boolean value)

    /**
     * Define variables which will be made available to the config script.
     *
     * @param vars
     */
    ConfigParser setBinding(Map vars)

    /**
     * Define pipeline parameters which will be made available to the config script.
     *
     * @param vars
     */
    ConfigParser setParams(Map vars)

    /**
     * Parse a config object from the given source.
     */
<<<<<<< HEAD
    ConfigObject parse(String text)
    ConfigObject parse(File file)
    ConfigObject parse(Path path)
=======
    ConfigObject parse(Script _script, Path location) {
        final script = (ConfigBase)_script
        Stack<String> currentConditionalBlock = new Stack<String>()
        def config = location ? new ConfigObject(location.toUri().toURL()) : new ConfigObject()
        GroovySystem.metaClassRegistry.removeMetaClass(script.class)
        def mc = script.class.metaClass
        def prefix = ""
        LinkedList stack = new LinkedList()
        LinkedList profileStack = new LinkedList()
        stack << [config: config, scope: [:]]
        boolean withinProfile = false

        def pushStack = { co ->
            stack << [config: co, scope: stack.last.scope.clone()]
        }
        def assignName = { name, co ->
            def current = stack.last
            current.config[name] = co
            current.scope[name] = co
        }
        mc.getProperty = { String name ->
            def current = stack.last
            def result
            if (current.config.get(name)) {
                result = current.config.get(name)
            } else if (current.scope.get(name)) {
                result = current.scope[name]
            } else {
                try {
                    result = InvokerHelper.getProperty(this, name)
                } catch (GroovyRuntimeException e) {
                    result = new ConfigObject()
                    assignName.call(name, result)
                }
            }
            if( name=='params' && result instanceof Map && paramVars ) {
                result.putAll(Bolts.deepMerge(result, paramVars))
            }
            return result
        }

        ConfigObject overrides = new ConfigObject()
        mc.invokeMethod = { String name, args ->
            def result
            if (args.length == 1 && args[0] instanceof Closure) {
                if( profileStack && profileStack.last == 'profiles' )
                    profileNames.add(name)

                if (name in conditionValues.keySet()) {
                    try {
                        if( name == 'profiles' ){
                            withinProfile=true
                        }
                        currentConditionalBlock.push(name)
                        conditionalBlocks.push([:])
                        args[0].call()
                    } finally {
                        currentConditionalBlock.pop()
                        for (entry in conditionalBlocks.pop().entrySet()) {
                            def c = stack.last.config
                            (c != config? c : overrides).merge(entry.value)
                        }
                        if( name == 'profiles' ){
                            withinProfile=false
                        }
                    }
                } else if (currentConditionalBlock.size() > 0) {
                    String conditionalBlockKey = currentConditionalBlock.peek()
                    conditionalNames.add(name)
                    if (name in conditionValues[conditionalBlockKey]) {
                        def co = conditionalBlocks.peek()[conditionalBlockKey]
                        if( co == null ) {
                            co = new ConfigObject()
                            conditionalBlocks.peek()[conditionalBlockKey] = co
                        }

                        pushStack.call(co)
                        try {
                            currentConditionalBlock.pop()
                            args[0].call()
                        } finally {
                            currentConditionalBlock.push(conditionalBlockKey)
                        }
                        stack.removeLast()
                    }
                }
                else if( name == 'plugins' ) {
                    if( stack.size()>1 )
                        throw new ConfigParseException("Plugins definition is only allowed in config top-most scope")
                    // Implements `plugins` mini-dsl for plugins definition
                    def dsl = new PluginsDsl()
                    def clo = args[0] as Closure
                    clo.delegate = dsl
                    clo.resolveStrategy = Closure.DELEGATE_ONLY
                    clo.call()
                    assignName.call(name, dsl.plugins)
                }
                else {
                    def current = name=='profiles' || withinProfile ? stack.first : stack.last
                    def co
                    if (current.config.containsKey(name) && current.config.get(name) instanceof ConfigObject) {
                        co = current.config.get(name)
                    }
                    else if (current.scope.containsKey(name) && current.scope.get(name) instanceof ConfigObject) {
                        co = current.scope.get(name).clone()
                    }
                    else {
                        co = new ConfigObject()
                    }

                    profileStack.add(name)
                    assignName.call(name, co)
                    pushStack.call(co)
                    args[0].call()
                    stack.removeLast()
                    profileStack.removeLast()

                    if (current.scope.containsKey(name) && current.scope.get(name) instanceof ConfigObject) {
                        if( current.scope.get(name) != co) {
                            current.scope.get(name).merge(co)
                        }
                    } else {
                        current.scope.put(name,co)
                    }
                }
            } else if (args.length == 2 && args[1] instanceof Closure) {
                try {
                    prefix = name + '.'
                    assignName.call(name, args[0])
                    args[1].call()
                } finally { prefix = "" }
            } else {
                MetaMethod mm = mc.getMetaMethod(name, args)
                if (mm) {
                    result = mm.invoke(delegate, args)
                } else {
                    throw new MissingMethodException(name, getClass(), args)
                }
            }
            result
        }
        script.metaClass = mc

        def setProperty = { String name, value ->
            assignName.call(prefix + name, value)
        }
        def binding = new ConfigBinding(setProperty)
        if (this.bindingVars) {
            binding.getVariables().putAll(this.bindingVars)
        }

        // add the script file location into the binding
        if( location ) {
            script.setConfigPath(location)
        }

        // disable include parsing when required
        script.setIgnoreIncludes(ignoreIncludes)
        script.setRenderClosureAsString(renderClosureAsString)
        script.setStripSecrets(stripSecrets)

        // -- set the binding and run
        script.binding = binding
        script.run()
        config.merge(overrides)

        return config
    }
>>>>>>> 308d5a5e

    /**
     * Set the profiles that should be applied.
     */
    ConfigParser setProfiles(List<String> profiles)

    /**
     * Get the set of available profiles.
     */
    Set<String> getProfiles()

}<|MERGE_RESOLUTION|>--- conflicted
+++ resolved
@@ -23,81 +23,19 @@
  *
  * @author Ben Sherman <bentshermann@gmail.com>
  */
-<<<<<<< HEAD
 interface ConfigParser {
-=======
-class ConfigParser {
-    private static final ENVIRONMENTS_METHOD = 'environments'
-
-    private Map bindingVars = [:]
-    private Map paramVars = [:]
-
-    private final Map<String, List<String>> conditionValues = [:]
-    private final Stack<Map<String, ConfigObject>> conditionalBlocks = new Stack<Map<String,ConfigObject>>()
-    private final Set<String> conditionalNames = new HashSet<>()
-    private final Set<String> profileNames = new HashSet<>()
-
-    private boolean ignoreIncludes
-
-    private boolean renderClosureAsString
-
-    private boolean stripSecrets
-
-    private Grengine grengine
-
-    ConfigParser() {
-        this('')
-    }
->>>>>>> 308d5a5e
 
     /**
      * Toggle whether config include statements should be ignored.
      *
-<<<<<<< HEAD
      * @param value
-=======
-     * @return The set of profile names.
      */
-    Set<String> getProfileNames() { profileNames }
-
-    private Grengine getGrengine() {
-        if( grengine ) {
-            return grengine
-        }
-
-        // set the required base script
-        def config = new CompilerConfiguration()
-        config.scriptBaseClass = ConfigBase.class.name
-        if( stripSecrets )
-            config.addCompilationCustomizers(new ASTTransformationCustomizer(StripSecretsXform))
-        def params = [:]
-        if( renderClosureAsString )
-            params.put('renderClosureAsString', true)
-        config.addCompilationCustomizers(new ASTTransformationCustomizer(params, ConfigTransform))
-        config.addCompilationCustomizers(new ASTTransformationCustomizer(NextflowXform))
-        //  add implicit types
-        def importCustomizer = new ImportCustomizer()
-        importCustomizer.addImports( Duration.name )
-        importCustomizer.addImports( MemoryUnit.name )
-        config.addCompilationCustomizers(importCustomizer)
-        grengine = new Grengine(config)
-    }
-
-    ConfigParser setRenderClosureAsString(boolean value) {
-        this.renderClosureAsString = value
-        return this
-    }
+    ConfigParser setIgnoreIncludes(boolean value)
 
     ConfigParser setStripSecrets(boolean value) {
         this.stripSecrets = value
         return this
     }
-
-    /**
-     * Sets any additional variables that should be placed into the binding when evaluating Config scripts
->>>>>>> 308d5a5e
-     */
-    ConfigParser setIgnoreIncludes(boolean value)
 
     /**
      * Toggle whether to render the source code of closures.
@@ -130,180 +68,9 @@
     /**
      * Parse a config object from the given source.
      */
-<<<<<<< HEAD
     ConfigObject parse(String text)
     ConfigObject parse(File file)
     ConfigObject parse(Path path)
-=======
-    ConfigObject parse(Script _script, Path location) {
-        final script = (ConfigBase)_script
-        Stack<String> currentConditionalBlock = new Stack<String>()
-        def config = location ? new ConfigObject(location.toUri().toURL()) : new ConfigObject()
-        GroovySystem.metaClassRegistry.removeMetaClass(script.class)
-        def mc = script.class.metaClass
-        def prefix = ""
-        LinkedList stack = new LinkedList()
-        LinkedList profileStack = new LinkedList()
-        stack << [config: config, scope: [:]]
-        boolean withinProfile = false
-
-        def pushStack = { co ->
-            stack << [config: co, scope: stack.last.scope.clone()]
-        }
-        def assignName = { name, co ->
-            def current = stack.last
-            current.config[name] = co
-            current.scope[name] = co
-        }
-        mc.getProperty = { String name ->
-            def current = stack.last
-            def result
-            if (current.config.get(name)) {
-                result = current.config.get(name)
-            } else if (current.scope.get(name)) {
-                result = current.scope[name]
-            } else {
-                try {
-                    result = InvokerHelper.getProperty(this, name)
-                } catch (GroovyRuntimeException e) {
-                    result = new ConfigObject()
-                    assignName.call(name, result)
-                }
-            }
-            if( name=='params' && result instanceof Map && paramVars ) {
-                result.putAll(Bolts.deepMerge(result, paramVars))
-            }
-            return result
-        }
-
-        ConfigObject overrides = new ConfigObject()
-        mc.invokeMethod = { String name, args ->
-            def result
-            if (args.length == 1 && args[0] instanceof Closure) {
-                if( profileStack && profileStack.last == 'profiles' )
-                    profileNames.add(name)
-
-                if (name in conditionValues.keySet()) {
-                    try {
-                        if( name == 'profiles' ){
-                            withinProfile=true
-                        }
-                        currentConditionalBlock.push(name)
-                        conditionalBlocks.push([:])
-                        args[0].call()
-                    } finally {
-                        currentConditionalBlock.pop()
-                        for (entry in conditionalBlocks.pop().entrySet()) {
-                            def c = stack.last.config
-                            (c != config? c : overrides).merge(entry.value)
-                        }
-                        if( name == 'profiles' ){
-                            withinProfile=false
-                        }
-                    }
-                } else if (currentConditionalBlock.size() > 0) {
-                    String conditionalBlockKey = currentConditionalBlock.peek()
-                    conditionalNames.add(name)
-                    if (name in conditionValues[conditionalBlockKey]) {
-                        def co = conditionalBlocks.peek()[conditionalBlockKey]
-                        if( co == null ) {
-                            co = new ConfigObject()
-                            conditionalBlocks.peek()[conditionalBlockKey] = co
-                        }
-
-                        pushStack.call(co)
-                        try {
-                            currentConditionalBlock.pop()
-                            args[0].call()
-                        } finally {
-                            currentConditionalBlock.push(conditionalBlockKey)
-                        }
-                        stack.removeLast()
-                    }
-                }
-                else if( name == 'plugins' ) {
-                    if( stack.size()>1 )
-                        throw new ConfigParseException("Plugins definition is only allowed in config top-most scope")
-                    // Implements `plugins` mini-dsl for plugins definition
-                    def dsl = new PluginsDsl()
-                    def clo = args[0] as Closure
-                    clo.delegate = dsl
-                    clo.resolveStrategy = Closure.DELEGATE_ONLY
-                    clo.call()
-                    assignName.call(name, dsl.plugins)
-                }
-                else {
-                    def current = name=='profiles' || withinProfile ? stack.first : stack.last
-                    def co
-                    if (current.config.containsKey(name) && current.config.get(name) instanceof ConfigObject) {
-                        co = current.config.get(name)
-                    }
-                    else if (current.scope.containsKey(name) && current.scope.get(name) instanceof ConfigObject) {
-                        co = current.scope.get(name).clone()
-                    }
-                    else {
-                        co = new ConfigObject()
-                    }
-
-                    profileStack.add(name)
-                    assignName.call(name, co)
-                    pushStack.call(co)
-                    args[0].call()
-                    stack.removeLast()
-                    profileStack.removeLast()
-
-                    if (current.scope.containsKey(name) && current.scope.get(name) instanceof ConfigObject) {
-                        if( current.scope.get(name) != co) {
-                            current.scope.get(name).merge(co)
-                        }
-                    } else {
-                        current.scope.put(name,co)
-                    }
-                }
-            } else if (args.length == 2 && args[1] instanceof Closure) {
-                try {
-                    prefix = name + '.'
-                    assignName.call(name, args[0])
-                    args[1].call()
-                } finally { prefix = "" }
-            } else {
-                MetaMethod mm = mc.getMetaMethod(name, args)
-                if (mm) {
-                    result = mm.invoke(delegate, args)
-                } else {
-                    throw new MissingMethodException(name, getClass(), args)
-                }
-            }
-            result
-        }
-        script.metaClass = mc
-
-        def setProperty = { String name, value ->
-            assignName.call(prefix + name, value)
-        }
-        def binding = new ConfigBinding(setProperty)
-        if (this.bindingVars) {
-            binding.getVariables().putAll(this.bindingVars)
-        }
-
-        // add the script file location into the binding
-        if( location ) {
-            script.setConfigPath(location)
-        }
-
-        // disable include parsing when required
-        script.setIgnoreIncludes(ignoreIncludes)
-        script.setRenderClosureAsString(renderClosureAsString)
-        script.setStripSecrets(stripSecrets)
-
-        // -- set the binding and run
-        script.binding = binding
-        script.run()
-        config.merge(overrides)
-
-        return config
-    }
->>>>>>> 308d5a5e
 
     /**
      * Set the profiles that should be applied.
