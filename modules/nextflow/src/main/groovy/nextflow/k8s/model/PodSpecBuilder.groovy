/*
 * Copyright 2020-2022, Seqera Labs
 * Copyright 2013-2019, Centre for Genomic Regulation (CRG)
 *
 * Licensed under the Apache License, Version 2.0 (the "License");
 * you may not use this file except in compliance with the License.
 * You may obtain a copy of the License at
 *
 *     http://www.apache.org/licenses/LICENSE-2.0
 *
 * Unless required by applicable law or agreed to in writing, software
 * distributed under the License is distributed on an "AS IS" BASIS,
 * WITHOUT WARRANTIES OR CONDITIONS OF ANY KIND, either express or implied.
 * See the License for the specific language governing permissions and
 * limitations under the License.
 */

package nextflow.k8s.model

import java.nio.file.Path
import java.util.concurrent.atomic.AtomicInteger

import groovy.transform.CompileDynamic
import groovy.transform.CompileStatic
import groovy.transform.PackageScope
import groovy.util.logging.Slf4j
import nextflow.executor.res.AcceleratorResource
import nextflow.util.CpuUnit
import nextflow.util.MemoryUnit

/**
 * Object build for a K8s pod specification
 *
 * @author Paolo Di Tommaso <paolo.ditommaso@gmail.com>
 */
@CompileStatic
@Slf4j
class PodSpecBuilder {

    static enum MetaType { LABEL, ANNOTATION }

    static enum SegmentType {
        PREFIX (253),
        NAME (63),
        VALUE (63)

        private final int maxSize;
        SegmentType(int maxSize) {
            this.maxSize = maxSize;
        }
    }

    static @PackageScope AtomicInteger VOLUMES = new AtomicInteger()

    String podName

    String imageName

    String imagePullPolicy

    String imagePullSecret

    List<String> command = []

    List<String> args = new ArrayList<>()

    Map<String,String> labels = [:]

    Map<String,String> annotations = [:]

    String namespace

    String restart

    List<PodEnv> envVars = []

    String workDir

    Integer cpuMillis

    String memory

    String disk

    String serviceAccount

    boolean automountServiceAccountToken = true

    AcceleratorResource accelerator

    Collection<PodMountConfig> configMaps = []

    Collection<PodMountCsiEphemeral> csiEphemerals = []

    Collection<PodMountEmptyDir> emptyDirs = []

    Collection<PodMountSecret> secrets = []

    Collection<PodHostMount> hostMounts = []

    Collection<PodVolumeClaim> volumeClaims = []

    PodSecurityContext securityContext

    PodNodeSelector nodeSelector

    Map affinity

    String priorityClassName

    List<Map> tolerations = []

    boolean privileged

    int activeDeadlineSeconds

    /**
     * @return A sequential volume unique identifier
     */
    static protected String nextVolName() {
        "vol-${VOLUMES.incrementAndGet()}".toString()
    }

    PodSpecBuilder withPodName(String name) {
        this.podName = name
        return this
    }

    PodSpecBuilder withImageName(String name) {
        this.imageName = name
        return this
    }

    PodSpecBuilder withImagePullPolicy(String policy) {
        this.imagePullPolicy = policy
        return this
    }

    PodSpecBuilder withWorkDir( String path ) {
        this.workDir = path
        return this
    }

    PodSpecBuilder withWorkDir(Path path ) {
        this.workDir = path.toString()
        return this
    }

    PodSpecBuilder withNamespace(String name) {
        this.namespace = name
        return this
    }

    PodSpecBuilder withServiceAccount(String name) {
        this.serviceAccount = name
        return this
    }

    PodSpecBuilder withCommand( cmd ) {
        if( cmd==null ) return this
        assert cmd instanceof List || cmd instanceof CharSequence, "Missing or invalid K8s command parameter: $cmd"
        this.command = cmd instanceof List ? cmd : ['/bin/bash','-c', cmd.toString()]
        return this
    }

    PodSpecBuilder withArgs( args ) {
        if( args==null ) return this
        assert args instanceof List || args instanceof CharSequence, "Missing or invalid K8s args parameter: $args"
        this.args = args instanceof List ? args : ['/bin/bash','-c', args.toString()]
        return this
    }

    PodSpecBuilder withCpus(Number cpus) {
        this.cpuMillis = CpuUnit.of(cpus).toMillis()
        return this
    }

    PodSpecBuilder withCpus(String cpus) {
        this.cpuMillis = CpuUnit.of(cpus).toMillis()
        return this
    }

    PodSpecBuilder withCpus(CpuUnit cpus) {
        this.cpuMillis = cpus.toMillis()
        return this
    }

    PodSpecBuilder withMemory(String mem) {
        this.memory = mem
        return this
    }

    PodSpecBuilder withMemory(MemoryUnit mem)  {
        this.memory = "${mem.mega}Mi".toString()
        return this
    }

    PodSpecBuilder withDisk(String disk) {
        this.disk = disk
        return this
    }

    PodSpecBuilder withDisk(MemoryUnit disk)  {
        this.disk = "${disk.mega}Mi".toString()
        return this
    }

    PodSpecBuilder withAccelerator(AcceleratorResource acc) {
        this.accelerator = acc
        return this
    }

    PodSpecBuilder withLabel( String name, String value ) {
        this.labels.put(name, value)
        return this
    }

    PodSpecBuilder withLabels(Map labels) {
        this.labels.putAll(labels)
        return this
    }

    PodSpecBuilder withAnnotation( String name, String value ) {
        this.annotations.put(name, value)
        return this
    }

    PodSpecBuilder withAnnotations(Map annotations) {
        this.annotations.putAll(annotations)
        return this
    }


    PodSpecBuilder withEnv( PodEnv env ) {
        envVars.add(env)
        return this
    }

    PodSpecBuilder withEnv( Collection envs ) {
        envVars.addAll(envs)
        return this
    }

    PodSpecBuilder withVolumeClaim( PodVolumeClaim claim ) {
        volumeClaims.add(claim)
        return this
    }

    PodSpecBuilder withVolumeClaims( Collection<PodVolumeClaim> claims ) {
        volumeClaims.addAll(claims)
        return this
    }

    PodSpecBuilder withConfigMaps( Collection<PodMountConfig> configMaps ) {
        this.configMaps.addAll(configMaps)
        return this
    }

    PodSpecBuilder withConfigMap( PodMountConfig configMap ) {
        this.configMaps.add(configMap)
        return this
    }

    PodSpecBuilder withCsiEphemerals( Collection<PodMountCsiEphemeral> csiEphemerals ) {
        this.csiEphemerals.addAll(csiEphemerals)
        return this
    }

    PodSpecBuilder withCsiEphemeral( PodMountCsiEphemeral csiEphemeral ) {
        this.csiEphemerals.add(csiEphemeral)
        return this
    }

    PodSpecBuilder withEmptyDirs( Collection<PodMountEmptyDir> emptyDirs ) {
        this.emptyDirs.addAll(emptyDirs)
        return this
    }

    PodSpecBuilder withEmptyDir( PodMountEmptyDir emptyDir ) {
        this.emptyDirs.add(emptyDir)
        return this
    } 

    PodSpecBuilder withSecrets( Collection<PodMountSecret> secrets ) {
        this.secrets.addAll(secrets)
        return this
    }

    PodSpecBuilder withSecret( PodMountSecret secret ) {
        this.secrets.add(secret)
        return this
    }

    PodSpecBuilder withHostMounts( Collection<PodHostMount> mounts ) {
        this.hostMounts.addAll(mounts)
        return this
    }

    PodSpecBuilder withHostMount( String host, String mount ) {
        this.hostMounts.add( new PodHostMount(host, mount))
        return this
    }

    PodSpecBuilder withPrivileged(boolean value) {
        this.privileged = value
        return this
    }

    PodSpecBuilder withActiveDeadline(int seconds) {
        this.activeDeadlineSeconds = seconds
        return this
    }

    PodSpecBuilder withPodOptions(PodOptions opts) {
        // -- pull policy
        if( opts.imagePullPolicy )
            imagePullPolicy = opts.imagePullPolicy
        if( opts.imagePullSecret )
            imagePullSecret = opts.imagePullSecret
        // -- env vars
        if( opts.getEnvVars() )
            envVars.addAll( opts.getEnvVars() )
        // -- configMaps
        if( opts.getMountConfigMaps() )
            configMaps.addAll( opts.getMountConfigMaps() )
        // -- csi ephemeral volumes
        if( opts.getMountCsiEphemerals() )
            csiEphemerals.addAll( opts.getMountCsiEphemerals() )
        // -- emptyDirs
        if( opts.getMountEmptyDirs() )
            emptyDirs.addAll( opts.getMountEmptyDirs() )
        // -- secrets
        if( opts.getMountSecrets() )
            secrets.addAll( opts.getMountSecrets() )
        // -- volume claims 
        if( opts.getVolumeClaims() )
            volumeClaims.addAll( opts.getVolumeClaims() )
        // -- labels
        if( opts.labels ) {
            def keys = opts.labels.keySet()
            if( 'app' in keys ) throw new IllegalArgumentException("Invalid pod label -- `app` is a reserved label")
            if( 'runName' in keys ) throw new IllegalArgumentException("Invalid pod label -- `runName` is a reserved label")
            labels.putAll( opts.labels )
        }
        // - annotations
        if( opts.annotations ) {
            annotations.putAll( opts.annotations )
        }
        // -- security context
        if( opts.securityContext )
            securityContext = opts.securityContext
        // -- node selector
        if( opts.nodeSelector )
            nodeSelector = opts.nodeSelector
        // -- affinity
        if( opts.affinity )
            affinity = opts.affinity
        // -- automount service account token
        automountServiceAccountToken = opts.automountServiceAccountToken
        // -- priority class name
        priorityClassName = opts.priorityClassName
        // -- tolerations
        if( opts.tolerations )
            tolerations.addAll(opts.tolerations)
        // -- privileged
        privileged = opts.privileged

        return this
    }

    @PackageScope List<Map> createPullSecret() {
        def result = new ArrayList(1)
        def entry = new LinkedHashMap(1)
        entry.name = imagePullSecret
        result.add(entry)
        return result
    }

    Map build() {
        assert this.podName, 'Missing K8s podName parameter'
        assert this.imageName, 'Missing K8s imageName parameter'
        assert this.command || this.args, 'Missing K8s command parameter'

        final restart = this.restart ?: 'Never'

        final metadata = new LinkedHashMap<String,Object>()
        metadata.name = podName
        metadata.namespace = namespace ?: 'default'

        final labels = this.labels ?: [:]
        final env = []
        for( PodEnv entry : this.envVars ) {
            env.add(entry.toSpec())
        }

<<<<<<< HEAD
        final res = [:]
        if( this.cpuMillis )
            res.cpu = this.cpuMillis + 'm'
        if( this.memory )
            res.memory = this.memory

=======
>>>>>>> cc9fc3f0
        final container = [ name: this.podName, image: this.imageName ]
        if( this.command )
            container.command = this.command
        if( this.args )
            container.args = args

        if( this.workDir )
            container.put('workingDir', workDir)

        if( imagePullPolicy )
            container.imagePullPolicy = imagePullPolicy

        if( privileged ) {
            // note: privileged flag needs to be defined in the *container* securityContext
            // not the 'spec' securityContext (see below)
            container.securityContext = [ privileged: true ]
        }

        final spec = [
                restartPolicy: restart,
                containers: [ container ],
        ]

        if( nodeSelector )
            spec.nodeSelector = nodeSelector.toSpec()

        if( affinity )
            spec.affinity = affinity

        if( this.serviceAccount )
            spec.serviceAccountName = this.serviceAccount

        if( ! this.automountServiceAccountToken )
            spec.automountServiceAccountToken = false

        if( securityContext )
            spec.securityContext = securityContext.toSpec()

        if( imagePullSecret )
            spec.imagePullSecrets = createPullSecret()

        if( priorityClassName )
            spec.priorityClassName = priorityClassName

        // tolerations
        if( this.tolerations )
            spec.tolerations = this.tolerations

        // add labels
        if( labels )
            metadata.labels = sanitize(labels, MetaType.LABEL)

        if( annotations )
            metadata.annotations = sanitize(annotations, MetaType.ANNOTATION)

        // time directive
        if ( activeDeadlineSeconds > 0)
            spec.activeDeadlineSeconds = activeDeadlineSeconds

        final pod = [
                apiVersion: 'v1',
                kind: 'Pod',
                metadata: metadata,
                spec: spec
        ]

        // add environment
        if( env )
            container.env = env

        // add resources
        if( this.cpus ) {
            container.resources = addCpuResources(this.cpus, container.resources as Map)
        }

        if( this.memory ) {
            container.resources = addMemoryResources(this.memory, container.resources as Map)
        }

        if( this.accelerator ) {
            container.resources = addAcceleratorResources(this.accelerator, container.resources as Map)
        }

        if( this.disk ) {
            container.resources = addDiskResources(this.disk, container.resources as Map)
        }

        // add storage definitions ie. volumes and mounts
        final List<Map> mounts = []
        final List<Map> volumes = []
        final namesMap = [:]

        // creates a volume name for each unique claim name
        for( String claimName : volumeClaims.collect { it.claimName }.unique() ) {
            final volName = nextVolName()
            namesMap[claimName] = volName
            volumes << [name: volName, persistentVolumeClaim: [claimName: claimName]]
        }

        // -- persistent volume claims
        for( PodVolumeClaim entry : volumeClaims ) {
            //check if we already have a volume for the pvc
            final name = namesMap.get(entry.claimName)
            final claim = [name: name, mountPath: entry.mountPath ]
            if( entry.subPath )
                claim.subPath = entry.subPath
            if( entry.readOnly )
                claim.readOnly = entry.readOnly
            mounts << claim
        }

        // -- configMap volumes
        for( PodMountConfig entry : configMaps ) {
            final name = nextVolName()
            configMapToSpec(name, entry, mounts, volumes)
        }

        // -- csi ephemeral volumes
        for( PodMountCsiEphemeral entry : csiEphemerals ) {
            final name = nextVolName()
            mounts << [name: name, mountPath: entry.mountPath, readOnly: entry.csi.readOnly ?: false]
            volumes << [name: name, csi: entry.csi]
        }

        // -- emptyDir volumes
        for( PodMountEmptyDir entry : emptyDirs ) {
            final name = nextVolName()
            mounts << [name: name, mountPath: entry.mountPath]
            volumes << [name: name, emptyDir: entry.emptyDir]
        }

        // -- secret volumes
        for( PodMountSecret entry : secrets ) {
            final name = nextVolName()
            secretToSpec(name, entry, mounts, volumes)
        }

        // -- host path volumes
        for( PodHostMount entry : hostMounts ) {
            final name = nextVolName()
            mounts << [name: name, mountPath: entry.mountPath]
            volumes << [name: name, hostPath: [path: entry.hostPath]]
        }


        if( volumes )
            spec.volumes = volumes
        if( mounts )
            container.volumeMounts = mounts

        return pod
    }

    Map buildAsJob() {
        final pod = build()

        // job metadata
        final metadata = new LinkedHashMap<String,Object>()
        metadata.name = this.podName    //  just use the podName for simplicity, it may be renamed to just `name` or `resourceName` in the future
        metadata.namespace = this.namespace ?: 'default'

        // job spec
        final spec = new LinkedHashMap<String,Object>()
        spec.backoffLimit = 0
        spec.template = [spec: pod.spec]

        if( labels )
            metadata.labels = sanitize(labels, MetaType.LABEL)

        if( annotations )
            metadata.annotations = sanitize(annotations, MetaType.ANNOTATION)

        final result = [
                apiVersion: 'batch/v1',
                kind: 'Job',
                metadata: metadata,
                spec: spec ]

        return result

    }

    @PackageScope
    Map addCpuResources(Integer cpus, Map res) {
        if( res == null )
            res = [:]

        final req = res.requests as Map ?: new LinkedHashMap<>(10)
        req.cpu = cpus
        res.requests = req

        return res
    }

    @PackageScope
    Map addMemoryResources(String memory, Map res) {
        if( res == null )
            res = new LinkedHashMap(10)

        final req = res.requests as Map ?: new LinkedHashMap(10)
        req.memory = memory
        res.requests = req

        final lim = res.limits as Map ?: new LinkedHashMap(10)
        lim.memory = memory
        res.limits = lim

        return res
    }

    @PackageScope
    Map addDiskResources(String diskRequest, Map res) {
        if( res == null )
            res = new LinkedHashMap(10)

        final req = res.requests as Map ?: new LinkedHashMap(10)
        req.'ephemeral-storage' = diskRequest
        res.requests = req

        final lim = res.limits as Map ?: new LinkedHashMap(10)
        lim.'ephemeral-storage' = diskRequest
        res.limits = lim

        return res
    }

    @PackageScope
    String getAcceleratorType(AcceleratorResource accelerator) {

        def type = accelerator.type ?: 'nvidia.com'

        if ( type.contains('/') )
            // Assume the user has fully specified the resource type.
            return type

        // Assume we're using GPU and update as necessary.
        if( !type.contains('.') ) type += '.com'
        type += '/gpu'

        return type
    }


    @PackageScope
    Map addAcceleratorResources(AcceleratorResource accelerator, Map res) {

        if( res == null )
            res = new LinkedHashMap(2)

        def type = getAcceleratorType(accelerator)

        if( accelerator.request ) {
            final req = res.requests as Map ?: new LinkedHashMap<>(2)
            req.put(type, accelerator.request)
            res.requests = req
        }
        if( accelerator.limit ) {
            final lim = res.limits as Map ?: new LinkedHashMap<>(2)
            lim.put(type, accelerator.limit)
            res.limits = lim
        }

        return res
    }

    @PackageScope
    @CompileDynamic
    static void secretToSpec(String volName, PodMountSecret entry, List mounts, List volumes ) {
        assert entry

        final secret = [secretName: entry.secretName]
        if( entry.secretKey ) {
            secret.items = [ [key: entry.secretKey, path: entry.fileName ] ]
        }

        mounts << [name: volName, mountPath: entry.mountPath]
        volumes << [name: volName, secret: secret ]
    }

    @PackageScope
    @CompileDynamic
    static void configMapToSpec(String volName, PodMountConfig entry, List<Map> mounts, List<Map> volumes ) {
        assert entry

        final config = [name: entry.configName]
        if( entry.configKey ) {
            config.items = [ [key: entry.configKey, path: entry.fileName ] ]
        }

        mounts << [name: volName, mountPath: entry.mountPath]
        volumes << [name: volName, configMap: config ]
    }

    protected Map sanitize(Map map, MetaType kind) {
        final result = new HashMap(map.size())
        for( Map.Entry entry : map ) {
            final key = sanitizeKey(entry.key as String, kind)
            final value = (kind == MetaType.LABEL)
                ? sanitizeValue(entry.value, kind, SegmentType.VALUE)
                : entry.value

            result.put(key, value)
        }
        return result
    }

    protected String sanitizeKey(String value, MetaType kind) {
        final parts = value.tokenize('/')
        
        if (parts.size() == 2) {
            return "${sanitizeValue(parts[0], kind, SegmentType.PREFIX)}/${sanitizeValue(parts[1], kind, SegmentType.NAME)}"
        }
        if( parts.size() == 1 ) {
            return sanitizeValue(parts[0], kind, SegmentType.NAME)
        }
        else {
            throw new IllegalArgumentException("Invalid key in pod ${kind.toString().toLowerCase()} -- Key can only contain exactly one '/' character")
        }
    }


    /**
     * Sanitize a string value to contain only alphanumeric characters, '-', '_' or '.',
     * and to start and end with an alphanumeric character.
     */
    protected String sanitizeValue(value, MetaType kind, SegmentType segment) {
        def str = String.valueOf(value)
        if( str.length() > segment.maxSize ) {
            log.debug "K8s $kind $segment exceeds allowed size: $segment.maxSize -- offending str=$str"
            str = str.substring(0,segment.maxSize)
        }
        str = str.replaceAll(/[^a-zA-Z0-9\.\_\-]+/, '_')
        str = str.replaceAll(/^[^a-zA-Z0-9]+/, '')
        str = str.replaceAll(/[^a-zA-Z0-9]+$/, '')
        return str
    }

}<|MERGE_RESOLUTION|>--- conflicted
+++ resolved
@@ -76,7 +76,7 @@
 
     String workDir
 
-    Integer cpuMillis
+    CpuUnit cpus
 
     String memory
 
@@ -171,17 +171,15 @@
     }
 
     PodSpecBuilder withCpus(Number cpus) {
-        this.cpuMillis = CpuUnit.of(cpus).toMillis()
-        return this
+        withCpus(CpuUnit.of(cpus))
     }
 
     PodSpecBuilder withCpus(String cpus) {
-        this.cpuMillis = CpuUnit.of(cpus).toMillis()
-        return this
+        withCpus(CpuUnit.of(cpus))
     }
 
     PodSpecBuilder withCpus(CpuUnit cpus) {
-        this.cpuMillis = cpus.toMillis()
+        this.cpus = cpus
         return this
     }
 
@@ -393,15 +391,6 @@
             env.add(entry.toSpec())
         }
 
-<<<<<<< HEAD
-        final res = [:]
-        if( this.cpuMillis )
-            res.cpu = this.cpuMillis + 'm'
-        if( this.memory )
-            res.memory = this.memory
-
-=======
->>>>>>> cc9fc3f0
         final container = [ name: this.podName, image: this.imageName ]
         if( this.command )
             container.command = this.command
@@ -473,7 +462,7 @@
             container.env = env
 
         // add resources
-        if( this.cpus ) {
+        if( this.cpus?.toMillis() ) {
             container.resources = addCpuResources(this.cpus, container.resources as Map)
         }
 
@@ -585,12 +574,12 @@
     }
 
     @PackageScope
-    Map addCpuResources(Integer cpus, Map res) {
+    Map addCpuResources(CpuUnit cpus, Map res) {
         if( res == null )
             res = [:]
 
         final req = res.requests as Map ?: new LinkedHashMap<>(10)
-        req.cpu = cpus
+        req.cpu = cpus.toString()
         res.requests = req
 
         return res
