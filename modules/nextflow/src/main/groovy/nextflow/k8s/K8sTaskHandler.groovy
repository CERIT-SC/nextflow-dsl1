/*
 * Copyright 2013-2023, Seqera Labs
 *
 * Licensed under the Apache License, Version 2.0 (the "License");
 * you may not use this file except in compliance with the License.
 * You may obtain a copy of the License at
 *
 *     http://www.apache.org/licenses/LICENSE-2.0
 *
 * Unless required by applicable law or agreed to in writing, software
 * distributed under the License is distributed on an "AS IS" BASIS,
 * WITHOUT WARRANTIES OR CONDITIONS OF ANY KIND, either express or implied.
 * See the License for the specific language governing permissions and
 * limitations under the License.
 */

package nextflow.k8s

import java.nio.file.Path
import java.time.Instant
import java.time.format.DateTimeFormatter

import groovy.transform.CompileDynamic
import groovy.transform.CompileStatic
import groovy.util.logging.Slf4j
import nextflow.SysEnv
import nextflow.container.DockerBuilder
import nextflow.exception.NodeTerminationException
import nextflow.exception.ProcessSubmitException
import nextflow.executor.BashWrapperBuilder
import nextflow.fusion.FusionAwareTask
import nextflow.k8s.client.K8sClient
import nextflow.k8s.client.K8sResponseException
import nextflow.k8s.model.PodEnv
import nextflow.k8s.model.PodOptions
import nextflow.k8s.model.PodSpecBuilder
import nextflow.k8s.model.ResourceType
import nextflow.processor.TaskHandler
import nextflow.processor.TaskRun
import nextflow.processor.TaskStatus
import nextflow.trace.TraceRecord
import nextflow.util.Escape
import nextflow.util.PathTrie
/**
 * Implements the {@link TaskHandler} interface for Kubernetes pods
 *
 * @author Paolo Di Tommaso <paolo.ditommaso@gmail.com>
 */
@Slf4j
@CompileStatic
class K8sTaskHandler extends TaskHandler implements FusionAwareTask {

    @Lazy
    static private final String OWNER = {
        if( System.getenv('NXF_OWNER') ) {
            return System.getenv('NXF_OWNER')
        }
        else {
            def p = ['bash','-c','echo -n $(id -u):$(id -g)'].execute();
            p.waitFor()
            return p.text
        }

    } ()

    private ResourceType resourceType = ResourceType.Pod

    private K8sClient client

    private String podName

    private BashWrapperBuilder builder

    private Path outputFile

    private Path errorFile

    private Path exitFile

    private Map state

    private long timestamp

    private K8sExecutor executor

    private String runsOnNode = null

    K8sTaskHandler( TaskRun task, K8sExecutor executor ) {
        super(task)
        this.executor = executor
        this.client = executor.client
        this.outputFile = task.workDir.resolve(TaskRun.CMD_OUTFILE)
        this.errorFile = task.workDir.resolve(TaskRun.CMD_ERRFILE)
        this.exitFile = task.workDir.resolve(TaskRun.CMD_EXIT)
        this.resourceType = executor.k8sConfig.useJobResource() ? ResourceType.Job : ResourceType.Pod
    }

    /** only for testing -- do not use */
    protected K8sTaskHandler() {

    }

    /**
     * @return The workflow execution unique run name
     */
    protected String getRunName() {
        executor.session.runName
    }

    protected String getPodName() {
        return podName
    }

    protected K8sConfig getK8sConfig() { executor.getK8sConfig() }

    protected boolean useJobResource() { resourceType==ResourceType.Job }

    protected List<String> getContainerMounts() {

        if( !k8sConfig.getAutoMountHostPaths() ) {
            return Collections.<String>emptyList()
        }

        // get input files paths
        final paths = DockerBuilder.inputFilesToPaths(builder.getInputFiles())
        final binDirs = builder.binDirs
        final workDir = builder.workDir
        // add standard paths
        if( binDirs )
            paths.addAll(binDirs)
        if( workDir )
            paths << workDir

        def trie = new PathTrie()
        paths.each { trie.add(it) }

        // defines the mounts
        trie.longest()
    }

    protected BashWrapperBuilder createBashWrapper(TaskRun task) {
        return fusionEnabled()
                ? fusionLauncher()
                : new K8sWrapperBuilder(task)
    }

    protected List<String> classicSubmitCli(TaskRun task) {
        final result = new ArrayList(BashWrapperBuilder.BASH)
        result.add("${Escape.path(task.workDir)}/${TaskRun.CMD_RUN}")
        return result
    }

    protected List<String> getSubmitCommand(TaskRun task) {
        return fusionEnabled()
                ? fusionSubmitCli()
                : classicSubmitCli(task)
    }

    protected String getSyntheticPodName(TaskRun task) {
        "nf-${task.hash}"
    }

    protected String getOwner() { OWNER }

    protected Boolean fixOwnership() {
        task.containerConfig.fixOwnership
    }

    /**
     * Creates a Pod specification that executed that specified task
     *
     * @param task A {@link TaskRun} instance representing the task to execute
     * @return A {@link Map} object modeling a Pod specification
     */

    protected Map newSubmitRequest(TaskRun task) {
        def imageName = task.container
        if( !imageName )
            throw new ProcessSubmitException("Missing container image for process `$task.processor.name`")

        try {
            newSubmitRequest0(task, imageName)
        }
        catch( Throwable e ) {
            throw  new ProcessSubmitException("Failed to submit K8s ${resourceType.lower()} -- Cause: ${e.message ?: e}", e)
        }
    }

    protected boolean entrypointOverride() {
        return executor.getK8sConfig().entrypointOverride()
    }

    protected Map newSubmitRequest0(TaskRun task, String imageName) {

<<<<<<< HEAD
        final fixOwnership = builder.fixOwnership()
        final workingDir = Escape.path(task.workDir)
        final launcher = new ArrayList()
                << '/bin/sh'
                << '-c'
                << "${BashWrapperBuilder.BASH.join(' ')} ${workingDir}/${TaskRun.CMD_RUN} 2>&1 | tee ${workingDir}/${TaskRun.CMD_LOG}".toString()
=======
        final launcher = getSubmitCommand(task)
>>>>>>> 38c8bd33
        final taskCfg = task.getConfig()

        final clientConfig = client.config
        final builder = new PodSpecBuilder()
            .withImageName(imageName)
            .withPodName(getSyntheticPodName(task))
            .withNamespace(clientConfig.namespace)
            .withServiceAccount(clientConfig.serviceAccount)
            .withLabels(getLabels(task))
            .withAnnotations(getAnnotations())
            .withPodOptions(getPodOptions())

        // when `entrypointOverride` is false the launcher is run via `args` instead of `command`
        // to not override the container entrypoint
        if( !entrypointOverride() ) {
            builder.withArgs(launcher)
        }
        else {
            builder.withCommand(launcher)
        }

        // note: task environment is managed by the task bash wrapper
        // do not add here -- see also #680
        if( fixOwnership() )
            builder.withEnv(PodEnv.value('NXF_OWNER', getOwner()))

        if( SysEnv.containsKey('NXF_DEBUG') )
            builder.withEnv(PodEnv.value('NXF_DEBUG', SysEnv.get('NXF_DEBUG')))
        
        // add computing resources
        final cpus = taskCfg.getCpus()
        final mem = taskCfg.getMemory()
        final disk = taskCfg.getDisk()
        final acc = taskCfg.getAccelerator()
        if( cpus )
            builder.withCpus(cpus)
        if( mem )
            builder.withMemory(mem)
        if( disk )
            builder.withDisk(disk)
        if( acc )
            builder.withAccelerator(acc)

        final List<String> hostMounts = getContainerMounts()
        for( String mount : hostMounts ) {
            builder.withHostMount(mount,mount)
        }

        if ( taskCfg.time ) {
            final duration = taskCfg.getTime()
            builder.withActiveDeadline(duration.toSeconds() as int)
        }

        if ( fusionEnabled() ) {
            builder.withPrivileged(true)

            final env = fusionLauncher().fusionEnv()
            for( Map.Entry<String,String> it : env )
                builder.withEnv(PodEnv.value(it.key, it.value))
        }

        return useJobResource()
            ? builder.buildAsJob()
            : builder.build()
    }

    protected PodOptions getPodOptions() {
        // merge the pod options provided in the k8s config
        // with the ones in process config
        def opt1 = k8sConfig.getPodOptions()
        def opt2 = task.getConfig().getPodOptions()
        return opt1 + opt2
    }


    protected Map<String,String> getLabels(TaskRun task) {
        final result = new LinkedHashMap<String,String>(10)
        final labels = k8sConfig.getLabels()
        if( labels ) {
            result.putAll(labels)
        }
        final resLabels = task.config.getResourceLabels()
        if( resLabels )
            resLabels.putAll(resLabels)
        result.'nextflow.io/app' = 'nextflow'
        result.'nextflow.io/runName' = getRunName()
        result.'nextflow.io/taskName' = task.getName()
        result.'nextflow.io/processName' = task.getProcessor().getName()
        result.'nextflow.io/sessionId' = "uuid-${executor.getSession().uniqueId}" as String
        if( task.config.queue )
            result.'nextflow.io/queue' = task.config.queue
        return result
    }

    protected Map getAnnotations() {
        k8sConfig.getAnnotations()
    }

    /**
     * Creates a new K8s pod executing the associated task
     */
    @Override
    @CompileDynamic
    void submit() {
        builder = createBashWrapper(task)
        builder.build()

        final req = newSubmitRequest(task)
        final resp = useJobResource()
                ? client.jobCreate(req, yamlDebugPath())
                : client.podCreate(req, yamlDebugPath())

        if( !resp.metadata?.name )
            throw new K8sResponseException("Missing created ${resourceType.lower()} name", resp)
        this.podName = resp.metadata.name
        this.status = TaskStatus.SUBMITTED
    }

    @CompileDynamic
    protected Path yamlDebugPath() {
        boolean debug = k8sConfig.getDebug().getYaml()
        return debug ? task.workDir.resolve('.command.yaml') : null
    }

    /**
     * @return Retrieve the submitted pod state
     */
    protected Map getState() {
        final now = System.currentTimeMillis()
        try {
            final delta =  now - timestamp;
            if( !state || delta >= 1_000) {
                def newState = useJobResource()
                        ? client.jobState(podName)
                        : client.podState(podName)
                if( newState ) {
                   log.trace "[K8s] Get ${resourceType.lower()}=$podName state=$newState"
                   state = newState
                   timestamp = now
                }
            }
            return state
        } 
        catch (NodeTerminationException e) {
            // create a synthetic `state` object adding an extra `nodeTermination`
            // attribute to return the NodeTerminationException error to the caller method
            final instant = Instant.now()
            final result = new HashMap(10)
            result.terminated = [startedAt:instant.toString(), finishedAt:instant.toString()]
            result.nodeTermination = e
            timestamp = now
            state = result
            return state
        }
    }

    @Override
    boolean checkIfRunning() {
        if( !podName ) throw new IllegalStateException("Missing K8s ${resourceType.lower()} name -- cannot check if running")
        if(isSubmitted()) {
            def state = getState()
            // include `terminated` state to allow the handler status to progress
            if (state && (state.running != null || state.terminated)) {
                status = TaskStatus.RUNNING
                determineNode()
                return true
            }
        }
        return false
    }

    long getEpochMilli(String timeString) {
        final time = DateTimeFormatter.ISO_INSTANT.parse(timeString)
        return Instant.from(time).toEpochMilli()
    }

    /**
     * Update task start and end times based on pod timestamps.
     * We update timestamps because it's possible for a task to run  so quickly
     * (less than 1 second) that it skips right over the RUNNING status.
     * If this happens, the startTimeMillis never gets set and remains equal to 0.
     * To make sure startTimeMillis is non-zero we update it with the pod start time.
     * We update completeTimeMillis from the same pod info to be consistent.
     */
    void updateTimestamps(Map terminated) {
        try {
            startTimeMillis = getEpochMilli(terminated.startedAt as String)
            completeTimeMillis = getEpochMilli(terminated.finishedAt as String)
        } catch( Exception e ) {
            log.debug "Failed updating timestamps '${terminated.toString()}'", e
            // Only update if startTimeMillis hasn't already been set.
            // If startTimeMillis _has_ been set, then both startTimeMillis
            // and completeTimeMillis will have been set with the normal
            // TaskHandler mechanism, so there's no need to reset them here.
            if (!startTimeMillis) {
                startTimeMillis = System.currentTimeMillis()
                completeTimeMillis = System.currentTimeMillis()
            }
        }
    }

    @Override
    boolean checkIfCompleted() {
        if( !podName ) throw new IllegalStateException("Missing K8s ${resourceType.lower()} name - cannot check if complete")
        def state = getState()
        if( state && state.terminated ) {
            if( state.nodeTermination instanceof NodeTerminationException ) {
                // kee track of the node termination error
                task.error = (NodeTerminationException) state.nodeTermination
                // mark the task as ABORTED since thr failure is caused by a node failure
                task.aborted = true
            }
            else {
                // finalize the task
                task.exitStatus = readExitFile()
                task.stdout = outputFile
                task.stderr = errorFile
            }
            status = TaskStatus.COMPLETED
            deletePodIfSuccessful(task)
            updateTimestamps(state.terminated as Map)
            determineNode()
            return true
        }

        return false
    }

    protected int readExitFile() {
        try {
            exitFile.text as Integer
        }
        catch( Exception e ) {
            log.debug "[K8s] Cannot read exitstatus for task: `$task.name` | ${e.message}"
            return Integer.MAX_VALUE
        }
    }

    /**
     * Terminates the current task execution
     */
    @Override
    void kill() {
        if( cleanupDisabled() )
            return
        
        if( podName ) {
            log.trace "[K8s] deleting ${resourceType.lower()} name=$podName"
            if ( useJobResource() )
                client.jobDelete(podName)
            else
                client.podDelete(podName)
        }
        else {
            log.debug "[K8s] Oops.. invalid delete action"
        }
    }

    protected boolean cleanupDisabled() {
        !k8sConfig.getCleanup()
    }

    protected void deletePodIfSuccessful(TaskRun task) {
        if( !podName )
            return

        if( cleanupDisabled() )
            return

        if( !task.isSuccess() ) {
            // do not delete failed pods for debugging purpose
            return
        }

        try {
            if ( useJobResource() )
                client.jobDelete(podName)
            else
                client.podDelete(podName)
        }
        catch( Exception e ) {
            log.warn "Unable to cleanup ${resourceType.lower()}: $podName -- see the log file for details", e
        }
    }

    private void determineNode(){
        try {
            if ( k8sConfig.fetchNodeName() && !runsOnNode )
                runsOnNode = client.getNodeOfPod( podName )
        } catch ( Exception e ){
            log.warn ("Unable to get the node name of pod $podName -- see the log file for details", e)
        }
    }

    TraceRecord getTraceRecord() {
        final result = super.getTraceRecord()
        result.put('native_id', podName)
        result.put( 'hostname', runsOnNode )
        return result
    }

}<|MERGE_RESOLUTION|>--- conflicted
+++ resolved
@@ -145,8 +145,11 @@
     }
 
     protected List<String> classicSubmitCli(TaskRun task) {
+        final workDir = Escape.path(task.workDir)
+
         final result = new ArrayList(BashWrapperBuilder.BASH)
-        result.add("${Escape.path(task.workDir)}/${TaskRun.CMD_RUN}")
+        result.add('-c')
+        result.add("${workDir}/${TaskRun.CMD_RUN} 2>&1 | tee ${workDir}/${TaskRun.CMD_LOG}")
         return result
     }
 
@@ -192,16 +195,7 @@
 
     protected Map newSubmitRequest0(TaskRun task, String imageName) {
 
-<<<<<<< HEAD
-        final fixOwnership = builder.fixOwnership()
-        final workingDir = Escape.path(task.workDir)
-        final launcher = new ArrayList()
-                << '/bin/sh'
-                << '-c'
-                << "${BashWrapperBuilder.BASH.join(' ')} ${workingDir}/${TaskRun.CMD_RUN} 2>&1 | tee ${workingDir}/${TaskRun.CMD_LOG}".toString()
-=======
         final launcher = getSubmitCommand(task)
->>>>>>> 38c8bd33
         final taskCfg = task.getConfig()
 
         final clientConfig = client.config
