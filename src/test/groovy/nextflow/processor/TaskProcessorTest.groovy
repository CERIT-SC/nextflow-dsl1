--- conflicted
+++ resolved
@@ -18,13 +18,6 @@
  */
 
 package nextflow.processor
-<<<<<<< HEAD
-import java.nio.file.Files
-import java.nio.file.Paths
-
-import nextflow.Session
-import nextflow.script.BaseScript
-=======
 
 import java.nio.file.Paths
 
@@ -33,7 +26,6 @@
 import nextflow.script.ScriptVar
 import nextflow.script.ValueInParam
 import nextflow.util.CacheHelper
->>>>>>> 81295f1d
 import spock.lang.Specification
 import test.DummyProcessor
 import test.DummyScript
@@ -242,30 +234,6 @@
     }
 
 
-<<<<<<< HEAD
-    def testSaveAndReadContextMap () {
-
-        setup:
-        def file = Files.createTempFile('test.ctx',null)
-        def processor = [:] as TaskProcessor
-        def script = Mock(BaseScript)
-        def map = new TaskProcessor.DelegateMap(script)
-        map.alpha = 1
-        map.beta = 2
-
-        when:
-        processor.saveContextMap(map, file)
-        def result = processor.readContextMap(file)
-
-        then:
-        result.size() == 2
-        result.alpha == 1
-        result.beta == 2
-
-
-        cleanup:
-        file.delete()
-=======
     def testGetHashLog() {
 
         when:
@@ -273,7 +241,6 @@
         def h = CacheHelper.hasher('x').hash()
         then:
         processor.getHashLog(h) == '76/9f897d'
->>>>>>> 81295f1d
 
     }
 
