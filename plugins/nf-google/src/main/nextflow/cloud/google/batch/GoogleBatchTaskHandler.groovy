/*
 * Copyright 2022, Google Inc.
 *
 * Licensed under the Apache License, Version 2.0 (the "License");
 * you may not use this file except in compliance with the License.
 * You may obtain a copy of the License at
 *
 *     http://www.apache.org/licenses/LICENSE-2.0
 *
 * Unless required by applicable law or agreed to in writing, software
 * distributed under the License is distributed on an "AS IS" BASIS,
 * WITHOUT WARRANTIES OR CONDITIONS OF ANY KIND, either express or implied.
 * See the License for the specific language governing permissions and
 * limitations under the License.
 */

package nextflow.cloud.google.batch

import java.nio.file.Path

import com.google.cloud.batch.v1.AllocationPolicy
import com.google.cloud.batch.v1.ComputeResource
import com.google.cloud.batch.v1.Job
import com.google.cloud.batch.v1.LogsPolicy
import com.google.cloud.batch.v1.Runnable
import com.google.cloud.batch.v1.ServiceAccount
import com.google.cloud.batch.v1.TaskGroup
import com.google.cloud.batch.v1.TaskSpec
import com.google.protobuf.Duration
import groovy.transform.CompileStatic
import groovy.transform.PackageScope
import groovy.util.logging.Slf4j
import nextflow.cloud.google.batch.client.BatchClient
import nextflow.processor.TaskBean
import nextflow.processor.TaskHandler
import nextflow.processor.TaskRun
import nextflow.processor.TaskStatus
import nextflow.trace.TraceRecord
/**
 * Implements a task handler for Google Batch executor
 * 
 * @author Paolo Di Tommaso <paolo.ditommaso@gmail.com>
 */
@Slf4j
@CompileStatic
class GoogleBatchTaskHandler extends TaskHandler {

    private GoogleBatchExecutor executor

    private TaskBean taskBean

    private Path exitFile

    private Path outputFile

    private Path errorFile

    private BatchClient client

    /**
     * Job Id assigned by Nextflow
     */
    private String jobId

    /**
     * Job unique id assigned by Google Batch service
     */
    private String uid

    /**
     * Job state assigned by Google Batch service
     */
    private String jobState

    private volatile long timestamp

    private GoogleBatchScriptLauncher launcher

    GoogleBatchTaskHandler(TaskRun task, GoogleBatchExecutor executor) {
        super(task)
        this.client = executor.getClient()
        this.jobId = "nf-${task.hashLog.replace('/','')}-${System.currentTimeMillis()}"
        this.executor = executor
        this.taskBean = task.toTaskBean()
        this.launcher = new GoogleBatchScriptLauncher(taskBean, executor.remoteBinDir)
        // those files are access via NF runtime, keep based on CloudStoragePath
        this.outputFile = task.workDir.resolve(TaskRun.CMD_OUTFILE)
        this.errorFile = task.workDir.resolve(TaskRun.CMD_ERRFILE)
        this.exitFile = task.workDir.resolve(TaskRun.CMD_EXIT)
    }


    /*
     * Only for testing -- do not use
     */
    protected GoogleBatchTaskHandler() {}

    @Override
    void submit() {
        /*
         * create the task runner script
         */
        launcher.build()

        /*
         * create submit request
         */
        final req = newSubmitRequest(task)
        log.trace "[GOOGLE BATCH] new job request > $req"
        final resp = client.submitJob(jobId, req)
        this.uid = resp.getUid()
        this.status = TaskStatus.SUBMITTED
        log.debug "[GOOGLE BATCH] submitted > job=$jobId; uid=$uid; work-dir=${task.getWorkDirStr()}"
    }

    protected Job newSubmitRequest(TaskRun task) {
        // resource requirements
        final taskSpec = TaskSpec.newBuilder()
        final computeResource = ComputeResource.newBuilder()

        computeResource.setCpuMilli( task.config.getCpus() * 1000 )

<<<<<<< HEAD
        final spec = new TaskSpec()
        final res = new ComputeResource()
        // CPUs requirement
        res.cpuMilli = task.config.getCpuUnits().toMillis()
        // memory requirement
=======
>>>>>>> cc9fc3f0
        if( task.config.getMemory() )
            computeResource.setMemoryMib( task.config.getMemory().getMega() )

        if( task.config.getTime() )
            taskSpec.setMaxRunDuration(
                Duration.newBuilder()
                    .setSeconds( task.config.getTime().toSeconds() )
            )

        final disk = task.config.getDisk() ?: executor.config.bootDiskSize
        if( disk )
            computeResource.setBootDiskMib( disk.getMega() )

        // container
        final cmd = "trap \"{ cp ${TaskRun.CMD_LOG} ${launcher.workDirMount}/${TaskRun.CMD_LOG}; }\" ERR; /bin/bash ${launcher.workDirMount}/${TaskRun.CMD_RUN} 2>&1 | tee ${TaskRun.CMD_LOG}"
        final container = Runnable.Container.newBuilder()
            .setImageUri( task.container )
            .addAllCommands( ['/bin/bash','-o','pipefail','-c', cmd.toString()] )
            .addAllVolumes( launcher.getContainerMounts() )

        final accel = task.config.getAccelerator()
        // add nvidia specific driver paths
        // see https://cloud.google.com/batch/docs/create-run-job#create-job-gpu
        if(  accel && accel.type.toLowerCase().startsWith('nvidia-') ) {
            container
                .addVolumes('/var/lib/nvidia/lib64:/usr/local/nvidia/lib64')
                .addVolumes('/var/lib/nvidia/bin:/usr/local/nvidia/bin')
        }

        def containerOptions= task.config.getContainerOptions() ?: ''
        // accelerator requires privileged option
        // https://cloud.google.com/batch/docs/create-run-job#create-job-gpu
        if( task.config.getAccelerator() ) {
            if( containerOptions ) containerOptions += ' '
            containerOptions += '--privileged'
        }

        if( containerOptions )
            container.setOptions( containerOptions )

        // task spec
        taskSpec
            .setComputeResource(computeResource)
            .addRunnables(
                Runnable.newBuilder()
                    .setContainer(container)
            )
            .addAllVolumes( launcher.getVolumes() )

        // instance policy
        final allocationPolicy = AllocationPolicy.newBuilder()
        final instancePolicyOrTemplate = AllocationPolicy.InstancePolicyOrTemplate.newBuilder()
        final instancePolicy = AllocationPolicy.InstancePolicy.newBuilder()

        if( task.config.getAccelerator() ) {
            final accelerator = AllocationPolicy.Accelerator.newBuilder()
                .setCount( task.config.getAccelerator().getRequest() )

            if( task.config.getAccelerator().getType() )
                accelerator.setType( task.config.getAccelerator().getType() )

            instancePolicy.addAccelerators(accelerator)
            instancePolicyOrTemplate.setInstallGpuDrivers(true)
        }

        if( executor.config.cpuPlatform )
            instancePolicy.setMinCpuPlatform( executor.config.cpuPlatform )

        if( task.config.getMachineType() )
            instancePolicy.setMachineType( task.config.getMachineType() )

        if( executor.config.serviceAccountEmail )
            allocationPolicy.setServiceAccount(
                ServiceAccount.newBuilder()
                    .setEmail(executor.config.serviceAccountEmail)
            )

        if( executor.config.preemptible )
            instancePolicy.setProvisioningModel( AllocationPolicy.ProvisioningModel.PREEMPTIBLE )

        if( executor.config.spot )
            instancePolicy.setProvisioningModel( AllocationPolicy.ProvisioningModel.SPOT )

        allocationPolicy.addInstances(
            instancePolicyOrTemplate
                .setPolicy(instancePolicy)
        )

        // network policy
        final networkInterface = AllocationPolicy.NetworkInterface.newBuilder()
        def hasNetworkPolicy = false

        if( executor.config.network ) {
            hasNetworkPolicy = true
            networkInterface.setNetwork( executor.config.network )
        }
        if( executor.config.subnetwork ) {
            hasNetworkPolicy = true
            networkInterface.setSubnetwork( executor.config.subnetwork )
        }
        if( executor.config.usePrivateAddress ) {
            hasNetworkPolicy = true
            networkInterface.setNoExternalIpAddress( true )
        }

        if( hasNetworkPolicy )
            allocationPolicy.setNetwork(
                AllocationPolicy.NetworkPolicy.newBuilder()
                    .addNetworkInterfaces(networkInterface)
            )

        allocationPolicy.putAllLabels(task.config.getResourceLabels())

        // create the job
        return Job.newBuilder()
            .addTaskGroups(
                TaskGroup.newBuilder()
                    .setTaskSpec(taskSpec)
            )
            .setAllocationPolicy(allocationPolicy)
            .setLogsPolicy(
                LogsPolicy.newBuilder()
                    .setDestination(LogsPolicy.Destination.CLOUD_LOGGING)
            )
            .build()
    }

    /**
     * @return Retrieve the submitted job state
     */
    protected String getJobState() {
        final now = System.currentTimeMillis()
        final delta =  now - timestamp;
        if( !jobState || delta >= 1_000) {
            final status = client.getJobStatus(jobId)
            final newState = status?.state as String
            if( newState ) {
                log.trace "[GOOGLE BATCH] Get job=$jobId state=$newState"
                jobState = newState
                timestamp = now
            }
            if( newState == 'SCHEDULED' ) {
                final eventsCount = status.getStatusEventsCount()
                final lastEvent = eventsCount > 0 ? status.getStatusEvents(eventsCount - 1) : null
                if( lastEvent?.getDescription()?.contains('CODE_GCE_QUOTA_EXCEEDED') )
                    log.warn1 "Batch job cannot be run: ${lastEvent.getDescription()}"
            }
        }
        return jobState
    }

    private List<String> RUNNING_AND_TERMINATED = ['RUNNING', 'SUCCEEDED', 'FAILED', 'DELETION_IN_PROGRESS']

    private List<String> TERMINATED = ['SUCCEEDED', 'FAILED', 'DELETION_IN_PROGRESS']


    @Override
    boolean checkIfRunning() {
        if(isSubmitted()) {
            // include `terminated` state to allow the handler status to progress
            if (getJobState() in RUNNING_AND_TERMINATED) {
                status = TaskStatus.RUNNING
                return true
            }
        }
        return false
    }

    @Override
    boolean checkIfCompleted() {
        final state = getJobState()
        if( state in TERMINATED ) {
            log.debug "[GOOGLE BATCH] Terminated job=$jobId; state=$state"
            // finalize the task
            task.exitStatus = readExitFile()
            if( state == 'FAILED' ) {
                task.stdout = executor.logging.stdout(uid) ?: outputFile
                task.stderr = executor.logging.stderr(uid) ?: errorFile
            }
            else {
                task.stdout = outputFile
                task.stderr = errorFile
            }
            status = TaskStatus.COMPLETED
            return true
        }

        return false
    }

    @PackageScope Integer readExitFile() {
        try {
            exitFile.text as Integer
        }
        catch (Exception e) {
            log.debug "[GOOGLE BATCH] Cannot read exitstatus for task: `$task.name` | ${e.message}"
            null
        }
    }

    @Override
    void kill() {
        if( isSubmitted() ) {
            log.trace "[GOOGLE BATCH] deleting job name=$jobId"
            client.deleteJob(jobId)
        }
        else {
            log.debug "[GOOGLE BATCH] Oops.. invalid delete action"
        }
    }

    @Override
    TraceRecord getTraceRecord() {
        def result = super.getTraceRecord()
        if( jobId && uid ) {
            result.put('native_id', "$jobId/$uid")
        }
        return result
    }

}<|MERGE_RESOLUTION|>--- conflicted
+++ resolved
@@ -118,16 +118,8 @@
         final taskSpec = TaskSpec.newBuilder()
         final computeResource = ComputeResource.newBuilder()
 
-        computeResource.setCpuMilli( task.config.getCpus() * 1000 )
-
-<<<<<<< HEAD
-        final spec = new TaskSpec()
-        final res = new ComputeResource()
-        // CPUs requirement
-        res.cpuMilli = task.config.getCpuUnits().toMillis()
-        // memory requirement
-=======
->>>>>>> cc9fc3f0
+        computeResource.setCpuMilli( task.config.getCpuUnits().toMillis() )
+
         if( task.config.getMemory() )
             computeResource.setMemoryMib( task.config.getMemory().getMega() )
 
