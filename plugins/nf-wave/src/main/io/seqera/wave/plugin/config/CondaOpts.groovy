--- conflicted
+++ resolved
@@ -24,11 +24,7 @@
  */
 class CondaOpts {
 
-<<<<<<< HEAD
-    final public String DEFAULT_MAMBA_IMAGE = 'mambaorg/micromamba:0.27.0'
-=======
     final public String DEFAULT_MAMBA_IMAGE = 'mambaorg/micromamba:1.0.0'
->>>>>>> 0884e80e
 
     final String mambaImage
     final List<String> commands
