(script-page)=

# Scripts

Nextflow is a workflow language that runs on the Java virtual machine (JVM). Nextflow's syntax is very similar to [Groovy](https://groovy-lang.org/), a scripting language for the JVM. However, Nextflow is specialized for writing computational pipelines in a declarative manner. See {ref}`syntax-page` for a full description of the Nextflow language.

Nextflow scripts can also make full use of the Java and Groovy standard libraries. See {ref}`stdlib-page` for more information.

:::{warning}
Nextflow uses UTF-8 as the default character encoding for source files. Make sure to use UTF-8 encoding when editing Nextflow scripts with your preferred text editor.
:::

:::{warning}
Nextflow scripts have a maximum size of 64 KiB. To avoid this limit for large pipelines, consider moving pipeline components into separate files and including them as modules.
:::

## Hello world

You can use the `println` function to print to the console:

```nextflow
println 'Hello, World!'
```

## Variables

Variables are declared using the `def` keyword:

```nextflow
def num = 1
println num

def date = new java.util.Date()
println date

def x = -3.1499392
println x

def flag = false
println flag

def str = "Hi"
println str
```

:::{warning}
Variables can also be declared without `def` in some cases. However, this practice is discouraged outside of simple code snippets because it can lead to a {ref}`race condition <cache-global-var-race-condition>`.
:::

(script-list)=

## Lists

Lists are defined using square brackets:

```nextflow
def myList = [1776, -1, 33, 99, 0, 928734928763]
```

You can access a given item in the list with square-bracket notation (indexes start at 0):

```nextflow
println myList[0]
```

In order to get the length of the list use the `size` method:

```nextflow
println myList.size()
```

See {ref}`stdlib-types-list` for the set of available list operations.

(script-map)=

## Maps

Maps are used to store *associative arrays* (also known as *dictionaries*). They are unordered collections of heterogeneous, named data:

```nextflow
def scores = ["Brett": 100, "Pete": "Did not finish", "Andrew": 86.87934]
```

Note that each of the values stored in the map can be of a different type. `Brett` is an integer, `Pete` is a string, and `Andrew` is a floating-point number.

We can access the values in a map in two main ways:

```nextflow
println scores["Pete"]
println scores.Pete
```

To add data to or modify a map, the syntax is similar to adding values to list:

```nextflow
scores["Pete"] = 3
scores["Cedric"] = 120
```

You can also use the `+` operator to add two maps together:

```nextflow
def new_scores = scores + ["Pete": 3, "Cedric": 120]
```

When adding two maps, the first map is copied and then appended with the keys from the second map. Any conflicting keys are overwritten by the second map.

:::{tip}
Copying a map with the `+` operator is a safer way to modify maps in Nextflow, specifically when passing maps through channels. This way, a new instance of the map will be created, and any references to the original map won't be affected.
:::

See {ref}`stdlib-types-map` for the set of available map operations.

(script-operators)=

## Operators

Operators are symbols that perform specific functions on one or more values, and generally make code easier to read. This section highlights some of the most commonly used operators.

:::{note}
Operators in this context are different from *channel operators*, which are specialized functions for working with channels. See {ref}`channel-page` for more information.
:::

The `==` and `!=` operators can be used to test whether any two values are equal (or not equal):

```groovy
assert 2 + 2 == 4
assert [2, 2] != [4]
assert 'two plus two' != 'four'
```

:::{tip}
The `assert` keyword simply tests a condition and raises an error if the condition is false. Every assert that you see on this page should succeed if you execute it.
:::

Comparison operators can be used to compare two values:

```groovy
assert 3 < 3.14         // numbers are compared as, well, numbers
assert 3 <= 3
assert 'foo' > 'bar'    // strings are compared alphabetically
```

Logical operators can be used to perform Boolean logic:

```groovy
assert true && false == false   // logical AND
assert true || false == true    // logical OR
assert !true == false           // logical NOT
```

The `in` and `!in` operators can be used to test *membership*, i.e. whether a collection contains a value:

```groovy
assert 'lo wo' in 'Hello world!'
assert 2 in [1, 2, 3]
```

Arithmetic operators can be used to do math:

```groovy
assert 2 + 2 == 4
assert 2 - 2 == 0
assert 2 * 2 == 4
assert 2 / 2 == 1.0
assert 2 ** 2 == 4  // exponent
assert 2 % 2 == 0   // modulo (division remainder)
```

Some arithmetic operators can be used with other types of values. For example, `+` can be used to concatenate lists, maps, and strings:

```groovy
assert [1, 2, 3] + [4] == [1, 2, 3, 4]
```

## Conditional execution

One of the most important features of any programming language is the ability to execute different code under different conditions. This can be done with an if-else statement:

```nextflow
def x = Math.random()
if( x < 0.5 ) {
    println 'You lost.'
}
else {
    println 'You won!'
}
```

In some cases, conditional statements can be expressed more concisely as a conditional expression (also known as a *ternary expression*):

```groovy
def message = Math.random() < 0.5
    ? 'You lost.'
    : 'You won!'
println message
```

A shortened version of the conditional expression can be used to return a value if it is "truthy", or fallback to a second value otherwise:

```groovy
def counts = ['A': 1, 'B', 2]
assert counts['C'] ?: 0 == 0    // x is "truthy" if !!x == true
```

:::{tip}
The `?:` operator is also known as the [elvis operator](https://en.wikipedia.org/wiki/Elvis_operator).
:::

(script-string)=

## Strings

Strings can be defined by enclosing text in single or double quotes (`'` or `"` characters):

```nextflow
println "he said 'cheese' once"
println 'he said "cheese!" again'
```

Strings can be concatenated with `+`:

```nextflow
def a = "world"
print "hello " + a + "\n"
```

(string-interpolation)=

### String interpolation

There is an important difference between single-quoted and double-quoted strings: Double-quoted strings support variable interpolations, while single-quoted strings do not.

In practice, double-quoted strings can contain the value of an arbitrary variable by prefixing its name with the `$` character, or the value of any expression by using the `${expression}` syntax, similar to Bash/shell scripts:

```nextflow
def foxtype = 'quick'
def foxcolor = ['b', 'r', 'o', 'w', 'n']
println "The $foxtype ${foxcolor.join()} fox"

def x = 'Hello'
println '$x + $y'
```

This code prints:

```
The quick brown fox
$x + $y
```

### Multi-line strings

A block of text that span multiple lines can be defined by delimiting it with triple single or double quotes:

```nextflow
def text = """
    hello there James
    how are you today?
    """
```

:::{note}
Like before, multi-line strings inside double quotes support variable interpolation, while single-quoted multi-line strings do not.
:::

As in Bash/shell scripts, terminating a line in a multi-line string with a `\` character prevents a newline character from separating that line from the one that follows:

```nextflow
def myLongCmdline = """
    blastp \
    -in $input_query \
    -out $output_file \
    -db $blast_database \
    -html
    """

def result = myLongCmdline.execute().text
```

In the preceding example, `blastp` and its `-in`, `-out`, `-db` and `-html` switches and their arguments are effectively a single line.

:::{warning}
Do not put any spaces after the backslash when using backslashes to continue a multi-line command. Spaces after the backslash will be interpreted as an escaped space and will make your script incorrect. It will also print this warning:

```
unknown recognition error type: groovyjarjarantlr4.v4.runtime.LexerNoViableAltException
```
:::

(script-regexp)=

## Regular expressions

Regular expressions are the Swiss Army knife of text processing. They provide the ability to match and extract patterns from strings.

Use `=~` to check whether a given pattern occurs anywhere in a string:

<<<<<<< HEAD
```groovy
assert 'foo' =~ /foo/
assert 'foobar' =~ /foo/
=======
```nextflow
assert 'foo' =~ /foo/       // return TRUE
assert 'foobar' =~ /foo/    // return TRUE
>>>>>>> caa7c229
```

Use `==~` to check whether a string matches a given regular expression pattern exactly.

<<<<<<< HEAD
```groovy
assert 'foo' ==~ /foo/
assert !('foobar' ==~ /foo/)
```

=======
```nextflow
assert 'foo' ==~ /foo/       // return TRUE
assert 'foobar' ==~ /foo/    // return FALSE
```

The `~` operator creates a [Pattern](https://docs.oracle.com/en/java/javase/11/docs/api/java.base/java/util/regex/Pattern.html) from the given string, while the `=~` operator creates a [Matcher](https://docs.oracle.com/en/java/javase/11/docs/api/java.base/java/util/regex/Matcher.html):

```nextflow
x = ~/abc/
println x.class
// prints java.util.regex.Pattern

y = 'some string' =~ /abc/
println y.class
// prints java.util.regex.Matcher
```

See the linked Java documentation for the available operations for these classes.

>>>>>>> caa7c229
### String replacement

To replace pattern occurrences in a given string, use the `replaceFirst` and `replaceAll` methods:

```nextflow
def x = "colour".replaceFirst(/ou/, "o")
println x
// prints: color

def y = "cheesecheese".replaceAll(/cheese/, "nice")
println y
// prints: nicenice
```

To remove part of a string, simply replace it with a blank string:

```nextflow
def z = 'Hello World!'.replaceFirst(/(?i)\s+Wo\w+/, '')
println z
// prints: Hello!
```

### Capturing groups

You can match a pattern that includes groups. First create a matcher object with the `=~` operator. Then, you can index the matcher object to find the matches: `matcher[0]` returns a list representing the first match of the regular expression in the string. The first list element is the string that matches the entire regular expression, and the remaining elements are the strings that match each group.

Here's how it works:

```nextflow
def programVersion = '2.7.3-beta'
def m = programVersion =~ /(\d+)\.(\d+)\.(\d+)-?(.+)/

assert m[0] == ['2.7.3-beta', '2', '7', '3', 'beta']
assert m[0][1] == '2'
assert m[0][2] == '7'
assert m[0][3] == '3'
assert m[0][4] == 'beta'
```

Applying some syntactic sugar, you can do the same in just one line of code:

```nextflow
def programVersion = '2.7.3-beta'
def (full, major, minor, patch, flavor) = (programVersion =~ /(\d+)\.(\d+)\.(\d+)-?(.+)/)[0]

println full    // 2.7.3-beta
println major   // 2
println minor   // 7
println patch   // 3
println flavor  // beta
```

(script-closure)=

## Closures

A closure is a function that can be used like a regular value. Typically, closures are passed as arguments to *higher-order functions* to express computations in a declarative manner.

For example:

```nextflow
def square = { v -> v * v }
```

The above example defines a closure, which takes one parameter named `v` and returns the "square" of `v` (`v * v`). The closure is assigned to the variable `square`.

`square` can now be called like a function:

```nextflow
println square(9)
```

The above example prints `81`.

The main use case for a closure is as an argument to a higher-order function:

```nextflow
[ 1, 2, 3, 4 ].collect(square)
```

The `collect` method of a list applies a mapping function to each value in the list and produces a new list. The above example produces:

```nextflow
[ 1, 4, 9, 16 ]
```

The example can be expressed more concisely as:

```nextflow
[ 1, 2, 3, 4 ].collect { v -> v * v }
```

Another example is the `each` method of a map, which takes a closure with two arguments corresponding to the key and value of each map entry:

```nextflow
[ "Yue" : "Wu", "Mark" : "Williams", "Sudha" : "Kumari" ].each { key, value ->
    println "$key = $value"
}
```

Prints:

```
Yue = Wu
Mark = Williams
Sudha = Kumari
```

Closures can access variables outside of their scope:

```nextflow
def counts = ["China": 1, "India": 2, "USA": 3]

def result = 0
counts.keySet().each { v ->
    result += counts[v]
}

println result
```

A closure can also declare local variables that exist only for the lifetime of each closure invocation:

```nextflow
def result = 0
myMap.keySet().each { v ->
    def count = myMap[v]
    result += count
}
```

While the `each` method is a convenient way to iterate through a collection and build up some result, a more idiomatic way to do this is to use the `inject` method:

```nextflow
def result = counts.values().inject { sum, v -> sum + v }
```

This way, the closure is fully "self-contained" because it doesn't access or mutate any variables outside of its scope.

:::{note}
When a closure takes a single parameter, the parameter can be omitted, in which case the implicit `it` parameter will be used:

```nextflow
[1, 2, 3].each { println it }
```
:::

## Script definitions

So far, we have been focusing on the basic building blocks of Nextflow code, like variables, lists, strings, and closures.

In practice, however, Nextflow scripts are composed of *workflows*, *processes*, and *functions* (collectively known as *definitions*), and can *include*  definitions from other scripts.

To transition a code snippet into a proper workflow script, simply wrap it in a `workflow` block:

```nextflow
workflow {
    println 'Hello!'
}
```

This block is called the *entry workflow*. It serves as the entrypoint when the script is executed. A script can only have one entry workflow. Whenever a script contains only simple statements like `println 'Hello!'`, Nextflow simply treats it as an entry workflow.

You can also break up code into functions, for example:

```nextflow
def sayHello() {
    println 'Hello!'
}

def add(a, b) {
    a + b
}

workflow {
    sayHello()
    println "2 + 2 = ${add(2, 2)}!"
}
```

See {ref}`workflow-page`, {ref}`process-page`, and {ref}`module-page`  for more information about how to use these features in your Nextflow scripts.<|MERGE_RESOLUTION|>--- conflicted
+++ resolved
@@ -123,7 +123,7 @@
 
 The `==` and `!=` operators can be used to test whether any two values are equal (or not equal):
 
-```groovy
+```nextflow
 assert 2 + 2 == 4
 assert [2, 2] != [4]
 assert 'two plus two' != 'four'
@@ -135,7 +135,7 @@
 
 Comparison operators can be used to compare two values:
 
-```groovy
+```nextflow
 assert 3 < 3.14         // numbers are compared as, well, numbers
 assert 3 <= 3
 assert 'foo' > 'bar'    // strings are compared alphabetically
@@ -143,7 +143,7 @@
 
 Logical operators can be used to perform Boolean logic:
 
-```groovy
+```nextflow
 assert true && false == false   // logical AND
 assert true || false == true    // logical OR
 assert !true == false           // logical NOT
@@ -151,14 +151,14 @@
 
 The `in` and `!in` operators can be used to test *membership*, i.e. whether a collection contains a value:
 
-```groovy
+```nextflow
 assert 'lo wo' in 'Hello world!'
 assert 2 in [1, 2, 3]
 ```
 
 Arithmetic operators can be used to do math:
 
-```groovy
+```nextflow
 assert 2 + 2 == 4
 assert 2 - 2 == 0
 assert 2 * 2 == 4
@@ -169,7 +169,7 @@
 
 Some arithmetic operators can be used with other types of values. For example, `+` can be used to concatenate lists, maps, and strings:
 
-```groovy
+```nextflow
 assert [1, 2, 3] + [4] == [1, 2, 3, 4]
 ```
 
@@ -189,7 +189,7 @@
 
 In some cases, conditional statements can be expressed more concisely as a conditional expression (also known as a *ternary expression*):
 
-```groovy
+```nextflow
 def message = Math.random() < 0.5
     ? 'You lost.'
     : 'You won!'
@@ -198,7 +198,7 @@
 
 A shortened version of the conditional expression can be used to return a value if it is "truthy", or fallback to a second value otherwise:
 
-```groovy
+```nextflow
 def counts = ['A': 1, 'B', 2]
 assert counts['C'] ?: 0 == 0    // x is "truthy" if !!x == true
 ```
@@ -296,46 +296,18 @@
 
 Use `=~` to check whether a given pattern occurs anywhere in a string:
 
-<<<<<<< HEAD
-```groovy
+```nextflow
 assert 'foo' =~ /foo/
 assert 'foobar' =~ /foo/
-=======
-```nextflow
-assert 'foo' =~ /foo/       // return TRUE
-assert 'foobar' =~ /foo/    // return TRUE
->>>>>>> caa7c229
 ```
 
 Use `==~` to check whether a string matches a given regular expression pattern exactly.
 
-<<<<<<< HEAD
-```groovy
+```nextflow
 assert 'foo' ==~ /foo/
 assert !('foobar' ==~ /foo/)
 ```
 
-=======
-```nextflow
-assert 'foo' ==~ /foo/       // return TRUE
-assert 'foobar' ==~ /foo/    // return FALSE
-```
-
-The `~` operator creates a [Pattern](https://docs.oracle.com/en/java/javase/11/docs/api/java.base/java/util/regex/Pattern.html) from the given string, while the `=~` operator creates a [Matcher](https://docs.oracle.com/en/java/javase/11/docs/api/java.base/java/util/regex/Matcher.html):
-
-```nextflow
-x = ~/abc/
-println x.class
-// prints java.util.regex.Pattern
-
-y = 'some string' =~ /abc/
-println y.class
-// prints java.util.regex.Matcher
-```
-
-See the linked Java documentation for the available operations for these classes.
-
->>>>>>> caa7c229
 ### String replacement
 
 To replace pattern occurrences in a given string, use the `replaceFirst` and `replaceAll` methods:
