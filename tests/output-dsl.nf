#!/usr/bin/env nextflow
/*
 * Copyright 2013-2024, Seqera Labs
 *
 * Licensed under the Apache License, Version 2.0 (the "License");
 * you may not use this file except in compliance with the License.
 * You may obtain a copy of the License at
 *
 *     http://www.apache.org/licenses/LICENSE-2.0
 *
 * Unless required by applicable law or agreed to in writing, software
 * distributed under the License is distributed on an "AS IS" BASIS,
 * WITHOUT WARRANTIES OR CONDITIONS OF ANY KIND, either express or implied.
 * See the License for the specific language governing permissions and
 * limitations under the License.
 */
nextflow.preview.output = true

params.save_foo = true

process align {
  input:
  val(x)

  output:
  path("*.bam")
  path("${x}.bai")

  script:
  """
  echo ${x} > ${x}.bam
  echo ${x} | rev > ${x}.bai
  """
}

process my_combine {
  input:
  path(bamfile)
  path(baifile)

  output:
  path 'result.txt'

  script:
  """
  cat $bamfile > result.txt
  cat $baifile >> result.txt
  """
}

process foo {
  output:
  path 'xxx'

  script:
  '''
  mkdir xxx
  touch xxx/A
  touch xxx/B
  touch xxx/C
  '''
}

workflow {
  main:
<<<<<<< HEAD
  def input = Channel.of('alpha','beta','delta')
  align(input)

  def bam = align.out[0].toSortedList { file -> file.name }
  def bai = align.out[1].toSortedList { file -> file.name }
  my_combine( bam, bai )
  my_combine.out.view { file -> file.text }
=======
  input = Channel.of('alpha','beta','delta')
  align(input)

  bams = align.out[0].toSortedList { bam -> bam.name }
  bais = align.out[1].toSortedList { bai -> bai.name }
  my_combine( bams, bais )
  my_combine.out.view { it -> it.text }
>>>>>>> fa0e8e0f

  foo()

  publish:
  align.out       >> 'data'
  my_combine.out  >> 'more/data'
  foo.out         >> (params.save_foo ? 'data' : null)
}

output {
  'data' {
    path { val -> { file -> file } }
    index {
      path 'index.csv'
      mapper { val -> [filename: val] }
      header true
      sep ','
    }
  }
}<|MERGE_RESOLUTION|>--- conflicted
+++ resolved
@@ -63,15 +63,6 @@
 
 workflow {
   main:
-<<<<<<< HEAD
-  def input = Channel.of('alpha','beta','delta')
-  align(input)
-
-  def bam = align.out[0].toSortedList { file -> file.name }
-  def bai = align.out[1].toSortedList { file -> file.name }
-  my_combine( bam, bai )
-  my_combine.out.view { file -> file.text }
-=======
   input = Channel.of('alpha','beta','delta')
   align(input)
 
@@ -79,7 +70,6 @@
   bais = align.out[1].toSortedList { bai -> bai.name }
   my_combine( bams, bais )
   my_combine.out.view { it -> it.text }
->>>>>>> fa0e8e0f
 
   foo()
 
